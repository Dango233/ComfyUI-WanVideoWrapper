--- conflicted
+++ resolved
@@ -3156,13 +3156,7 @@
                             }
 
                         estimated_iterations = total_frames // (frame_num - motion_frame) + 1
-<<<<<<< HEAD
-                        log.info(f"Total frames: {total_frames}, frame_num: {frame_num}, motion_frame: {motion_frame}")
-                        log.info(f"Estimated iterations: {estimated_iterations}")
-                        loop_pbar = tqdm(total=estimated_iterations, desc="Generating video clips")
-=======
                         loop_pbar = tqdm(total=estimated_iterations, desc="Total progress", position=1, leave=True)
->>>>>>> bd0a634e
                         callback = prepare_callback(patcher, estimated_iterations)
 
                         audio_embedding = multitalk_audio_embedding
@@ -3525,13 +3519,7 @@
                         del noise, latent
                         if force_offload:
                             if not model["auto_cpu_offload"]:
-<<<<<<< HEAD
-                                transformer.to(offload_device)
-                                mm.soft_empty_cache()
-                                gc.collect()
-=======
                                 offload_transformer(transformer)
->>>>>>> bd0a634e
                         try:
                             print_memory(device)
                             torch.cuda.reset_peak_memory_stats(device)
