--- conflicted
+++ resolved
@@ -398,15 +398,6 @@
                 }),
             },
             "optional": {
-<<<<<<< HEAD
-                "mask_type": (["id", "normalized", "alternating"], {
-                    "default": "id",
-                    "tooltip": "Shot mask variant: raw IDs, normalized IDs, or alternating parity. Matches HoloCine defaults."
-                }),
-                "backend": (["auto", "sparse_flash_attn", "sparse_fallback", "full"], {
-                    "default": "auto",
-                    "tooltip": "Select sparse FlashAttention backend or PyTorch fallback; full disables sparse sampling."
-=======
                 "mask_type": (["none", "id", "normalized", "alternating"], {
                     "default": "none",
                     "tooltip": "Shot mask variant. Use 'none' (default) to disable, or select a mask style to add per-shot features."
@@ -414,7 +405,6 @@
                 "backend": (["full", "sparse_fallback", "sparse_flash_attn"], {
                     "default": "full",
                     "tooltip": "Select shot attention backend: full (dense), sparse_fallback (simulated sparse), or sparse_flash_attn (FlashAttention varlen)."
->>>>>>> df35c24f
                 }),
                 "i2v_mode": ("BOOLEAN", {"default": False, "tooltip": "Treat the first latent slice as a global anchor (manual I2V mode)."}),
             }
@@ -425,11 +415,7 @@
     FUNCTION = "apply"
     CATEGORY = "WanVideoWrapper/Holocine"
 
-<<<<<<< HEAD
-    def apply(self, model, enable, global_token_ratio_or_number, mask_type="id", backend="auto", i2v_mode=False):
-=======
     def apply(self, model, enable, global_token_ratio_or_number, mask_type="none", backend="full", i2v_mode=False):
->>>>>>> df35c24f
         value = float(global_token_ratio_or_number)
         if value <= 0.0:
             raise ValueError("global_token_ratio_or_number must be > 0. Use values ≤ 1.0 for ratios or integers ≥ 64 for absolute counts.")
