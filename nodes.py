import os, gc, math
import torch
import torch.nn.functional as F
import numpy as np
from tqdm import tqdm
import inspect
import hashlib
from diffusers.schedulers import FlowMatchEulerDiscreteScheduler

from .wanvideo.modules.model import rope_params
from .custom_linear import remove_lora_from_module, set_lora_params
from .wanvideo.schedulers import get_scheduler, get_sampling_sigmas, retrieve_timesteps, scheduler_list
from .gguf.gguf import set_lora_params_gguf
from .multitalk.multitalk import timestep_transform, add_noise
from .utils import(log, print_memory, apply_lora, clip_encode_image_tiled, fourier_filter, 
                   add_noise_to_reference_video, optimized_scale, setup_radial_attention, 
                   compile_model, dict_to_device, tangential_projection, set_module_tensor_to_device, get_raag_guidance)
from .cache_methods.cache_methods import cache_report
from .enhance_a_video.globals import set_enhance_weight, set_num_frames
from .taehv import TAEHV

from einops import rearrange

from comfy import model_management as mm
from comfy.utils import ProgressBar, common_upscale
from comfy.clip_vision import clip_preprocess, ClipVisionModel
from comfy.cli_args import args, LatentPreviewMethod
import folder_paths

script_directory = os.path.dirname(os.path.abspath(__file__))

device = mm.get_torch_device()
offload_device = mm.unet_offload_device()

VAE_STRIDE = (4, 8, 8)
PATCH_SIZE = (1, 2, 2)

def offload_transformer(transformer):
    for block in transformer.blocks:
        block.kv_cache = None
    transformer.teacache_state.clear_all()
    transformer.magcache_state.clear_all()
    transformer.easycache_state.clear_all()
    transformer.to(offload_device)
    # for name, param in transformer.named_parameters():
    #     module = transformer
    #     subnames = name.split('.')
    #     for subname in subnames[:-1]:
    #         module = getattr(module, subname)
    #     attr_name = subnames[-1]
    #     if param.data.is_floating_point():
    #         meta_param = torch.nn.Parameter(torch.empty_like(param.data, device='meta'), requires_grad=False)
    #         setattr(module, attr_name, meta_param)
    #     else:
    #         pass
    mm.soft_empty_cache()
    gc.collect()

class WanVideoEnhanceAVideo:
    @classmethod
    def INPUT_TYPES(s):
        return {
            "required": {
                "weight": ("FLOAT", {"default": 2.0, "min": 0, "max": 100, "step": 0.01, "tooltip": "The feta Weight of the Enhance-A-Video"}),
                "start_percent": ("FLOAT", {"default": 0.0, "min": 0.0, "max": 1.0, "step": 0.01, "tooltip": "Start percentage of the steps to apply Enhance-A-Video"}),
                "end_percent": ("FLOAT", {"default": 1.0, "min": 0.0, "max": 1.0, "step": 0.01, "tooltip": "End percentage of the steps to apply Enhance-A-Video"}),
            },
        }
    RETURN_TYPES = ("FETAARGS",)
    RETURN_NAMES = ("feta_args",)
    FUNCTION = "setargs"
    CATEGORY = "WanVideoWrapper"
    DESCRIPTION = "https://github.com/NUS-HPC-AI-Lab/Enhance-A-Video"

    def setargs(self, **kwargs):
        return (kwargs, )

class WanVideoSetBlockSwap:
    @classmethod
    def INPUT_TYPES(s):
        return {
            "required": {
                "model": ("WANVIDEOMODEL", ),
               },
            "optional": {
                "block_swap_args": ("BLOCKSWAPARGS", ),
               }
        }

    RETURN_TYPES = ("WANVIDEOMODEL",)
    RETURN_NAMES = ("model", )
    FUNCTION = "loadmodel"
    CATEGORY = "WanVideoWrapper"

    def loadmodel(self, model, block_swap_args=None):
        if block_swap_args is None:
            return (model,)
        patcher = model.clone()
        if 'transformer_options' not in patcher.model_options:
            patcher.model_options['transformer_options'] = {}
        patcher.model_options["transformer_options"]["block_swap_args"] = block_swap_args     

        return (patcher,)

class WanVideoSetRadialAttention:
    @classmethod
    def INPUT_TYPES(s):
        return {
            "required": {
                "model": ("WANVIDEOMODEL", ),
                "dense_attention_mode": ([
                    "sdpa",
                    "flash_attn_2",
                    "flash_attn_3",
                    "sageattn",
                    "sparse_sage_attention",
                    ], {"default": "sageattn", "tooltip": "The attention mode for dense attention"}),
                "dense_blocks": ("INT",  {"default": 1, "min": 0, "max": 40, "step": 1, "tooltip": "Number of blocks to apply normal attention to"}),
                "dense_vace_blocks": ("INT",  {"default": 1, "min": 0, "max": 15, "step": 1, "tooltip": "Number of vace blocks to apply normal attention to"}),
                "dense_timesteps": ("INT",  {"default": 2, "min": 0, "max": 100, "step": 1, "tooltip": "The step to start applying sparse attention"}),
                "decay_factor": ("FLOAT",  {"default": 0.2, "min": 0, "max": 1, "step": 0.01, "tooltip": "Controls how quickly the attention window shrinks as the distance between frames increases in the sparse attention mask."}),
                "block_size":([128, 64], {"default": 128, "tooltip": "Radial attention block size, larger blocks are faster but restricts usable dimensions more."}),
               }
        }

    RETURN_TYPES = ("WANVIDEOMODEL",)
    RETURN_NAMES = ("model", )
    FUNCTION = "loadmodel"
    CATEGORY = "WanVideoWrapper"
    DESCRIPTION = "Sets radial attention parameters, dense attention refers to normal attention"

    def loadmodel(self, model, dense_attention_mode, dense_blocks, dense_vace_blocks, dense_timesteps, decay_factor, block_size):
        if "radial" not in model.model.diffusion_model.attention_mode:
            raise Exception("Enable radial attention first in the model loader.")
            
        patcher = model.clone()
        if 'transformer_options' not in patcher.model_options:
            patcher.model_options['transformer_options'] = {}

        patcher.model_options["transformer_options"]["dense_attention_mode"] = dense_attention_mode
        patcher.model_options["transformer_options"]["dense_blocks"] = dense_blocks
        patcher.model_options["transformer_options"]["dense_vace_blocks"] = dense_vace_blocks
        patcher.model_options["transformer_options"]["dense_timesteps"] = dense_timesteps
        patcher.model_options["transformer_options"]["decay_factor"] = decay_factor
        patcher.model_options["transformer_options"]["block_size"] = block_size

        return (patcher,)

class WanVideoBlockList:
    @classmethod
    def INPUT_TYPES(s):
        return {
            "required": {
                "blocks": ("STRING",  {"default": "1", "multiline":True}),
               }
        }

    RETURN_TYPES = ("INT",)
    RETURN_NAMES = ("block_list", )
    FUNCTION = "create_list"
    CATEGORY = "WanVideoWrapper"
    DESCRIPTION = "Comma separated list of blocks to apply block swap to, can also use ranges like '0-5' or '0,2,3-5' etc., can be connected to the dense_blocks input of 'WanVideoSetRadialAttention' node"

    def create_list(self, blocks):
        block_list = []
        for line in blocks.splitlines():
            for part in line.split(","):
                part = part.strip()
                if not part:
                    continue
                if "-" in part:
                    try:
                        start, end = map(int, part.split("-", 1))
                        block_list.extend(range(start, end + 1))
                    except Exception:
                        raise ValueError(f"Invalid range: '{part}'")
                else:
                    try:
                        block_list.append(int(part))
                    except Exception:
                        raise ValueError(f"Invalid integer: '{part}'")
        return (block_list,)



# In-memory cache for prompt extender output
_extender_cache = {}

cache_dir = os.path.join(script_directory, 'text_embed_cache')

def get_cache_path(prompt):
    cache_key = prompt.strip()
    cache_hash = hashlib.sha256(cache_key.encode('utf-8')).hexdigest()
    return os.path.join(cache_dir, f"{cache_hash}.pt")

def get_cached_text_embeds(positive_prompt, negative_prompt):
    
    os.makedirs(cache_dir, exist_ok=True)

    context = None
    context_null = None

    pos_cache_path = get_cache_path(positive_prompt)
    neg_cache_path = get_cache_path(negative_prompt)

    # Try to load positive prompt embeds
    if os.path.exists(pos_cache_path):
        try:
            log.info(f"Loading prompt embeds from cache: {pos_cache_path}")
            context = torch.load(pos_cache_path)
        except Exception as e:
            log.warning(f"Failed to load cache: {e}, will re-encode.")

    # Try to load negative prompt embeds
    if os.path.exists(neg_cache_path):
        try:
            log.info(f"Loading prompt embeds from cache: {neg_cache_path}")
            context_null = torch.load(neg_cache_path)
        except Exception as e:
            log.warning(f"Failed to load cache: {e}, will re-encode.")

    return context, context_null

class WanVideoTextEncodeCached:
    @classmethod
    def INPUT_TYPES(s):
        return {"required": {
            "model_name": (folder_paths.get_filename_list("text_encoders"), {"tooltip": "These models are loaded from 'ComfyUI/models/text_encoders'"}),
            "precision": (["fp32", "bf16"],
                    {"default": "bf16"}
                ),
            "positive_prompt": ("STRING", {"default": "", "multiline": True} ),
            "negative_prompt": ("STRING", {"default": "", "multiline": True} ),
            "quantization": (['disabled', 'fp8_e4m3fn'], {"default": 'disabled', "tooltip": "optional quantization method"}),
            "use_disk_cache": ("BOOLEAN", {"default": True, "tooltip": "Cache the text embeddings to disk for faster re-use, under the custom_nodes/ComfyUI-WanVideoWrapper/text_embed_cache directory"}),
            "device": (["gpu", "cpu"], {"default": "gpu", "tooltip": "Device to run the text encoding on."}),
            },
            "optional": {
                "extender_args": ("WANVIDEOPROMPTEXTENDER_ARGS", {"tooltip": "Use this node to extend the prompt with additional text."}),
            }
        }

    RETURN_TYPES = ("WANVIDEOTEXTEMBEDS", "WANVIDEOTEXTEMBEDS", "STRING")
    RETURN_NAMES = ("text_embeds", "negative_text_embeds", "positive_prompt")
    OUTPUT_TOOLTIPS = ("The text embeddings for both prompts", "The text embeddings for the negative prompt only (for NAG)", "Positive prompt to display prompt extender results")
    FUNCTION = "process"
    CATEGORY = "WanVideoWrapper"
    DESCRIPTION = """Encodes text prompts into text embeddings. This node loads and completely unloads the T5 after done,  
leaving no VRAM or RAM imprint. If prompts have been cached before T5 is not loaded at all.  
negative output is meant to be used with NAG, it contains only negative prompt embeddings.  

Additionally you can provide a Qwen LLM model to extend the positive prompt with either one  
of the original Wan templates or a custom system prompt.  
"""


    def process(self, model_name, precision, positive_prompt, negative_prompt, quantization='disabled', use_disk_cache=True, device="gpu", extender_args=None):
        from .nodes_model_loading import LoadWanVideoT5TextEncoder
        pbar = ProgressBar(3)

        echoshot = True if "[1]" in positive_prompt else False

        # Handle prompt extension with in-memory cache
        orig_prompt = positive_prompt
        if extender_args is not None:
            extender_key = (orig_prompt, str(extender_args))
            if extender_key in _extender_cache:
                positive_prompt = _extender_cache[extender_key]
                log.info(f"Loaded extended prompt from in-memory cache: {positive_prompt}")
            else:
                from .qwen.qwen import QwenLoader, WanVideoPromptExtender
                log.info("Using WanVideoPromptExtender to process prompts")
                qwen, = QwenLoader().load(
                    extender_args["model"], 
                    load_device="main_device" if device == "gpu" else "cpu", 
                    precision=precision)
                positive_prompt, = WanVideoPromptExtender().generate(
                    qwen=qwen,
                    max_new_tokens=extender_args["max_new_tokens"],
                    prompt=orig_prompt,
                    device=device,
                    force_offload=False,
                    custom_system_prompt=extender_args["system_prompt"],
                    seed=extender_args["seed"]
                )
                log.info(f"Extended positive prompt: {positive_prompt}")
                _extender_cache[extender_key] = positive_prompt
                del qwen
            pbar.update(1)

        # Now check disk cache using the (possibly extended) prompt
        if use_disk_cache:
            context, context_null = get_cached_text_embeds(positive_prompt, negative_prompt)
            if context is not None and context_null is not None:
                return{
                    "prompt_embeds": context,
                    "negative_prompt_embeds": context_null,
                    "echoshot": echoshot,
                },{"prompt_embeds": context_null}, positive_prompt

        t5, = LoadWanVideoT5TextEncoder().loadmodel(model_name, precision, "main_device", quantization)
        pbar.update(1)

        prompt_embeds_dict, = WanVideoTextEncode().process(
            positive_prompt=positive_prompt,
            negative_prompt=negative_prompt,
            t5=t5,
            force_offload=False,
            model_to_offload=None,
            use_disk_cache=use_disk_cache,
            device=device
        )
        pbar.update(1)
        del t5
        mm.soft_empty_cache()
        gc.collect() 
        return (prompt_embeds_dict, {"prompt_embeds": prompt_embeds_dict["negative_prompt_embeds"]}, positive_prompt)

#region TextEncode
class WanVideoTextEncode:
    @classmethod
    def INPUT_TYPES(s):
        return {"required": {
            "positive_prompt": ("STRING", {"default": "", "multiline": True} ),
            "negative_prompt": ("STRING", {"default": "", "multiline": True} ),
            },
            "optional": {
                "t5": ("WANTEXTENCODER",),
                "force_offload": ("BOOLEAN", {"default": True}),
                "model_to_offload": ("WANVIDEOMODEL", {"tooltip": "Model to move to offload_device before encoding"}),
                "use_disk_cache": ("BOOLEAN", {"default": False, "tooltip": "Cache the text embeddings to disk for faster re-use, under the custom_nodes/ComfyUI-WanVideoWrapper/text_embed_cache directory"}),
                "device": (["gpu", "cpu"], {"default": "gpu", "tooltip": "Device to run the text encoding on."}),
            }
        }

    RETURN_TYPES = ("WANVIDEOTEXTEMBEDS", )
    RETURN_NAMES = ("text_embeds",)
    FUNCTION = "process"
    CATEGORY = "WanVideoWrapper"
    DESCRIPTION = "Encodes text prompts into text embeddings. For rudimentary prompt travel you can input multiple prompts separated by '|', they will be equally spread over the video length"


    def process(self, positive_prompt, negative_prompt, t5=None, force_offload=True, model_to_offload=None, use_disk_cache=False, device="gpu"):
        if t5 is None and not use_disk_cache:
            raise ValueError("T5 encoder is required for text encoding. Please provide a valid T5 encoder or enable disk cache.")

        echoshot = True if "[1]" in positive_prompt else False

        if use_disk_cache:
            context, context_null = get_cached_text_embeds(positive_prompt, negative_prompt)
            if context is not None and context_null is not None:
                return{
                    "prompt_embeds": context,
                    "negative_prompt_embeds": context_null,
                    "echoshot": echoshot,
                },
            
        if t5 is None:
            raise ValueError("No cached text embeds found for prompts, please provide a T5 encoder.")

        if model_to_offload is not None and device == "gpu":
            try:
                log.info(f"Moving video model to {offload_device}")
                model_to_offload.model.to(offload_device)
            except:
                pass

        encoder = t5["model"]
        dtype = t5["dtype"]
        
        positive_prompts = []
        all_weights = []

        # Split positive prompts and process each with weights
        if "|" in positive_prompt:
            log.info("Multiple positive prompts detected, splitting by '|'")
            positive_prompts_raw = [p.strip() for p in positive_prompt.split('|')]
        elif "[1]" in positive_prompt:
            log.info("Multiple positive prompts detected, splitting by [#] and enabling EchoShot")
            import re
            segments = re.split(r'\[\d+\]', positive_prompt)
            positive_prompts_raw = [segment.strip() for segment in segments if segment.strip()]
            assert len(positive_prompts_raw) > 1 and len(positive_prompts_raw) < 7, 'Input shot num must between 2~6 !'
        else:
            positive_prompts_raw = [positive_prompt.strip()]
            
        for p in positive_prompts_raw:
            cleaned_prompt, weights = self.parse_prompt_weights(p)
            positive_prompts.append(cleaned_prompt)
            all_weights.append(weights)

        mm.soft_empty_cache()

        if device == "gpu":
            device_to = mm.get_torch_device()
        else:
            device_to = torch.device("cpu")

        if encoder.quantization == "fp8_e4m3fn":
            cast_dtype = torch.float8_e4m3fn
        else:
            cast_dtype = encoder.dtype

        params_to_keep = {'norm', 'pos_embedding', 'token_embedding'}
        for name, param in encoder.model.named_parameters():
            dtype_to_use = dtype if any(keyword in name for keyword in params_to_keep) else cast_dtype
            value = encoder.state_dict[name] if hasattr(encoder, 'state_dict') else encoder.model.state_dict()[name]
            set_module_tensor_to_device(encoder.model, name, device=device_to, dtype=dtype_to_use, value=value)
        if hasattr(encoder, 'state_dict'):
            del encoder.state_dict
            mm.soft_empty_cache()
            gc.collect()

        with torch.autocast(device_type=mm.get_autocast_device(device_to), dtype=encoder.dtype, enabled=encoder.quantization != 'disabled'):
            # Encode positive if not loaded from cache
            if use_disk_cache and context is not None:
                pass
            else:
                context = encoder(positive_prompts, device_to)
                # Apply weights to embeddings if any were extracted
                for i, weights in enumerate(all_weights):
                    for text, weight in weights.items():
                        log.info(f"Applying weight {weight} to prompt: {text}")
                        if len(weights) > 0:
                            context[i] = context[i] * weight

            # Encode negative if not loaded from cache
            if use_disk_cache and context_null is not None:
                pass
            else:
                context_null = encoder([negative_prompt], device_to)

        if force_offload:
            encoder.model.to(offload_device)
            mm.soft_empty_cache()
            gc.collect()

        prompt_embeds_dict = {
            "prompt_embeds": context,
            "negative_prompt_embeds": context_null,
            "echoshot": echoshot,
        }

        # Save each part to its own cache file if needed
        if use_disk_cache:
            pos_cache_path = get_cache_path(positive_prompt)
            neg_cache_path = get_cache_path(negative_prompt)
            try:
                if not os.path.exists(pos_cache_path):
                    torch.save(context, pos_cache_path)
                    log.info(f"Saved prompt embeds to cache: {pos_cache_path}")
            except Exception as e:
                log.warning(f"Failed to save cache: {e}")
            try:
                if not os.path.exists(neg_cache_path):
                    torch.save(context_null, neg_cache_path)
                    log.info(f"Saved prompt embeds to cache: {neg_cache_path}")
            except Exception as e:
                log.warning(f"Failed to save cache: {e}")

        return (prompt_embeds_dict,)
    
    def parse_prompt_weights(self, prompt):
        """Extract text and weights from prompts with (text:weight) format"""
        import re
        
        # Parse all instances of (text:weight) in the prompt
        pattern = r'\((.*?):([\d\.]+)\)'
        matches = re.findall(pattern, prompt)
        
        # Replace each match with just the text part
        cleaned_prompt = prompt
        weights = {}
        
        for match in matches:
            text, weight = match
            orig_text = f"({text}:{weight})"
            cleaned_prompt = cleaned_prompt.replace(orig_text, text)
            weights[text] = float(weight)
            
        return cleaned_prompt, weights
    
class WanVideoTextEncodeSingle:
    @classmethod
    def INPUT_TYPES(s):
        return {"required": {
            "prompt": ("STRING", {"default": "", "multiline": True} ),
            },
            "optional": {
                "t5": ("WANTEXTENCODER",),
                "force_offload": ("BOOLEAN", {"default": True}),
                "model_to_offload": ("WANVIDEOMODEL", {"tooltip": "Model to move to offload_device before encoding"}),
                "use_disk_cache": ("BOOLEAN", {"default": False, "tooltip": "Cache the text embeddings to disk for faster re-use, under the custom_nodes/ComfyUI-WanVideoWrapper/text_embed_cache directory"}),
                "device": (["gpu", "cpu"], {"default": "gpu", "tooltip": "Device to run the text encoding on."}),
            }
        }

    RETURN_TYPES = ("WANVIDEOTEXTEMBEDS", )
    RETURN_NAMES = ("text_embeds",)
    FUNCTION = "process"
    CATEGORY = "WanVideoWrapper"
    DESCRIPTION = "Encodes text prompt into text embedding."

    def process(self, prompt, t5=None, force_offload=True, model_to_offload=None, use_disk_cache=False, device="gpu"):
        # Unified cache logic: use a single cache file per unique prompt
        encoded = None
        echoshot = True if "[1]" in prompt else False
        if use_disk_cache:
            cache_dir = os.path.join(script_directory, 'text_embed_cache')
            os.makedirs(cache_dir, exist_ok=True)
            def get_cache_path(prompt):
                cache_key = prompt.strip()
                cache_hash = hashlib.sha256(cache_key.encode('utf-8')).hexdigest()
                return os.path.join(cache_dir, f"{cache_hash}.pt")
            cache_path = get_cache_path(prompt)
            if os.path.exists(cache_path):
                try:
                    log.info(f"Loading prompt embeds from cache: {cache_path}")
                    encoded = torch.load(cache_path)
                except Exception as e:
                    log.warning(f"Failed to load cache: {e}, will re-encode.")

        if t5 is None and encoded is None:
            raise ValueError("No cached text embeds found for prompts, please provide a T5 encoder.")

        if encoded is None:
            if model_to_offload is not None and device == "gpu":
                log.info(f"Moving video model to {offload_device}")
                model_to_offload.model.to(offload_device)
                mm.soft_empty_cache()

            encoder = t5["model"]
            dtype = t5["dtype"]

            if device == "gpu":
                device_to = mm.get_torch_device()
            else:
                device_to = torch.device("cpu")

            if encoder.quantization == "fp8_e4m3fn":
                cast_dtype = torch.float8_e4m3fn
            else:
                cast_dtype = encoder.dtype
            params_to_keep = {'norm', 'pos_embedding', 'token_embedding'}
            for name, param in encoder.model.named_parameters():
                dtype_to_use = dtype if any(keyword in name for keyword in params_to_keep) else cast_dtype
                value = encoder.state_dict[name] if hasattr(encoder, 'state_dict') else encoder.model.state_dict()[name]
                set_module_tensor_to_device(encoder.model, name, device=device_to, dtype=dtype_to_use, value=value)
            if hasattr(encoder, 'state_dict'):
                del encoder.state_dict
                mm.soft_empty_cache()
                gc.collect()
            with torch.autocast(device_type=mm.get_autocast_device(device_to), dtype=encoder.dtype, enabled=encoder.quantization != 'disabled'):
                encoded = encoder([prompt], device_to)

            if force_offload:
                encoder.model.to(offload_device)
                mm.soft_empty_cache()

            # Save to cache if enabled
            if use_disk_cache:
                try:
                    if not os.path.exists(cache_path):
                        torch.save(encoded, cache_path)
                        log.info(f"Saved prompt embeds to cache: {cache_path}")
                except Exception as e:
                    log.warning(f"Failed to save cache: {e}")

        prompt_embeds_dict = {
            "prompt_embeds": encoded,
            "negative_prompt_embeds": None,
            "echoshot": echoshot
        }
        return (prompt_embeds_dict,)
    
class WanVideoApplyNAG:
    @classmethod
    def INPUT_TYPES(s):
        return {"required": {
            "original_text_embeds": ("WANVIDEOTEXTEMBEDS",),
            "nag_text_embeds": ("WANVIDEOTEXTEMBEDS",),
            "nag_scale": ("FLOAT", {"default": 11.0, "min": 0.0, "max": 100.0, "step": 0.1}),
            "nag_tau": ("FLOAT", {"default": 2.5, "min": 0.0, "max": 10.0, "step": 0.1}),
            "nag_alpha": ("FLOAT", {"default": 0.25, "min": 0.0, "max": 1.0, "step": 0.01}),
            },
        }

    RETURN_TYPES = ("WANVIDEOTEXTEMBEDS", )
    RETURN_NAMES = ("text_embeds",)
    FUNCTION = "process"
    CATEGORY = "WanVideoWrapper"
    DESCRIPTION = "Adds NAG prompt embeds to original prompt embeds: 'https://github.com/ChenDarYen/Normalized-Attention-Guidance'"

    def process(self, original_text_embeds, nag_text_embeds, nag_scale, nag_tau, nag_alpha):
        prompt_embeds_dict_copy = original_text_embeds.copy()
        prompt_embeds_dict_copy.update({
                "nag_prompt_embeds": nag_text_embeds["prompt_embeds"],
                "nag_params": {
                    "nag_scale": nag_scale,
                    "nag_tau": nag_tau,
                    "nag_alpha": nag_alpha,
                }
            })
        return (prompt_embeds_dict_copy,)
    
class WanVideoTextEmbedBridge:
    @classmethod
    def INPUT_TYPES(s):
        return {"required": {
            "positive": ("CONDITIONING",),
            },
            "optional": {
                "negative": ("CONDITIONING",),
            }
        }

    RETURN_TYPES = ("WANVIDEOTEXTEMBEDS", )
    RETURN_NAMES = ("text_embeds",)
    FUNCTION = "process"
    CATEGORY = "WanVideoWrapper"
    DESCRIPTION = "Bridge between ComfyUI native text embedding and WanVideoWrapper text embedding"

    def process(self, positive, negative=None):
        prompt_embeds_dict = {
                "prompt_embeds": positive[0][0].to(device),
                "negative_prompt_embeds": negative[0][0].to(device) if negative is not None else None,
            }
        return (prompt_embeds_dict,)
    
#region clip vision
class WanVideoClipVisionEncode:
    @classmethod
    def INPUT_TYPES(s):
        return {"required": {
            "clip_vision": ("CLIP_VISION",),
            "image_1": ("IMAGE", {"tooltip": "Image to encode"}),
            "strength_1": ("FLOAT", {"default": 1.0, "min": 0.0, "max": 10.0, "step": 0.001, "tooltip": "Additional clip embed multiplier"}), 
            "strength_2": ("FLOAT", {"default": 1.0, "min": 0.0, "max": 10.0, "step": 0.001, "tooltip": "Additional clip embed multiplier"}),
            "crop": (["center", "disabled"], {"default": "center", "tooltip": "Crop image to 224x224 before encoding"}),
            "combine_embeds": (["average", "sum", "concat", "batch"], {"default": "average", "tooltip": "Method to combine multiple clip embeds"}),
            "force_offload": ("BOOLEAN", {"default": True}),
            },
            "optional": {
                "image_2": ("IMAGE", ),
                "negative_image": ("IMAGE", {"tooltip": "image to use for uncond"}),
                "tiles": ("INT", {"default": 0, "min": 0, "max": 16, "step": 2, "tooltip": "Use matteo's tiled image encoding for improved accuracy"}),
                "ratio": ("FLOAT", {"default": 0.5, "min": 0.0, "max": 1.0, "step": 0.01, "tooltip": "Ratio of the tile average"}),
            }
        }

    RETURN_TYPES = ("WANVIDIMAGE_CLIPEMBEDS",)
    RETURN_NAMES = ("image_embeds",)
    FUNCTION = "process"
    CATEGORY = "WanVideoWrapper"

    def process(self, clip_vision, image_1, strength_1, strength_2, force_offload, crop, combine_embeds, image_2=None, negative_image=None, tiles=0, ratio=1.0):
        image_mean = [0.48145466, 0.4578275, 0.40821073]
        image_std = [0.26862954, 0.26130258, 0.27577711]

        if image_2 is not None:
            image = torch.cat([image_1, image_2], dim=0)
        else:
            image = image_1

        clip_vision.model.to(device)
        
        negative_clip_embeds = None

        if tiles > 0:
            log.info("Using tiled image encoding")
            clip_embeds = clip_encode_image_tiled(clip_vision, image.to(device), tiles=tiles, ratio=ratio)
            if negative_image is not None:
                negative_clip_embeds = clip_encode_image_tiled(clip_vision, negative_image.to(device), tiles=tiles, ratio=ratio)
        else:
            if isinstance(clip_vision, ClipVisionModel):
                clip_embeds = clip_vision.encode_image(image).penultimate_hidden_states.to(device)
                if negative_image is not None:
                    negative_clip_embeds = clip_vision.encode_image(negative_image).penultimate_hidden_states.to(device)
            else:
                pixel_values = clip_preprocess(image.to(device), size=224, mean=image_mean, std=image_std, crop=(not crop == "disabled")).float()
                clip_embeds = clip_vision.visual(pixel_values)
                if negative_image is not None:
                    pixel_values = clip_preprocess(negative_image.to(device), size=224, mean=image_mean, std=image_std, crop=(not crop == "disabled")).float()
                    negative_clip_embeds = clip_vision.visual(pixel_values)
    
        log.info(f"Clip embeds shape: {clip_embeds.shape}, dtype: {clip_embeds.dtype}")

        weighted_embeds = []
        weighted_embeds.append(clip_embeds[0:1] * strength_1)

        # Handle all additional embeddings
        if clip_embeds.shape[0] > 1:
            weighted_embeds.append(clip_embeds[1:2] * strength_2)
            
            if clip_embeds.shape[0] > 2:
                for i in range(2, clip_embeds.shape[0]):
                    weighted_embeds.append(clip_embeds[i:i+1])  # Add as-is without strength modifier
            
            # Combine all weighted embeddings
            if combine_embeds == "average":
                clip_embeds = torch.mean(torch.stack(weighted_embeds), dim=0)
            elif combine_embeds == "sum":
                clip_embeds = torch.sum(torch.stack(weighted_embeds), dim=0)
            elif combine_embeds == "concat":
                clip_embeds = torch.cat(weighted_embeds, dim=1)
            elif combine_embeds == "batch":
                clip_embeds = torch.cat(weighted_embeds, dim=0)
        else:
            clip_embeds = weighted_embeds[0]
                

        log.info(f"Combined clip embeds shape: {clip_embeds.shape}")
        
        if force_offload:
            clip_vision.model.to(offload_device)
            mm.soft_empty_cache()

        clip_embeds_dict = {
            "clip_embeds": clip_embeds,
            "negative_clip_embeds": negative_clip_embeds
        }

        return (clip_embeds_dict,)
        
class WanVideoRealisDanceLatents:
    @classmethod
    def INPUT_TYPES(s):
        return {"required": {
            "ref_latent": ("LATENT", {"tooltip": "Reference image to encode"}),
            "pose_cond_start_percent": ("FLOAT", {"default": 0.0, "min": 0.0, "max": 1.0, "step": 0.01, "tooltip": "Start percent of the SMPL model"}),
            "pose_cond_end_percent": ("FLOAT", {"default": 1.0, "min": 0.0, "max": 1.0, "step": 0.01, "tooltip": "End percent of the SMPL model"}),
            },
            "optional": {
                "smpl_latent": ("LATENT", {"tooltip": "SMPL pose image to encode"}),
                "hamer_latent": ("LATENT", {"tooltip": "Hamer hand pose image to encode"}),
            },
        }

    RETURN_TYPES = ("ADD_COND_LATENTS",)
    RETURN_NAMES = ("add_cond_latents",)
    FUNCTION = "process"
    CATEGORY = "WanVideoWrapper"

    def process(self, ref_latent, pose_cond_start_percent, pose_cond_end_percent, hamer_latent=None, smpl_latent=None):
        if smpl_latent is None and hamer_latent is None:
            raise Exception("At least one of smpl_latent or hamer_latent must be provided")
        if smpl_latent is None:
            smpl = torch.zeros_like(hamer_latent["samples"])
        else:
            smpl = smpl_latent["samples"]
        if hamer_latent is None:
            hamer = torch.zeros_like(smpl_latent["samples"])
        else:
            hamer = hamer_latent["samples"]

        pose_latent = torch.cat((smpl, hamer), dim=1)
        
        add_cond_latents = {
            "ref_latent": ref_latent["samples"],
            "pose_latent": pose_latent,
            "pose_cond_start_percent": pose_cond_start_percent,
            "pose_cond_end_percent": pose_cond_end_percent,
        }

        return (add_cond_latents,)

    
class WanVideoAddStandInLatent:
    @classmethod
    def INPUT_TYPES(s):
        return {"required": {
                    "embeds": ("WANVIDIMAGE_EMBEDS",),
                    "ip_image_latent": ("LATENT", {"tooltip": "Reference image to encode"}),
                    "freq_offset": ("INT", {"default": 1, "min": 0, "max": 100, "step": 1, "tooltip": "EXPERIMENTAL: RoPE frequency offset between the reference and rest of the sequence"}),
                    #"start_percent": ("FLOAT", {"default": 0.0, "min": 0.0, "max": 1.0, "step": 0.01, "tooltip": "Start percent to apply the ref "}),
                    #"end_percent": ("FLOAT", {"default": 1.0, "min": 0.0, "max": 1.0, "step": 0.01, "tooltip": "End percent to apply the ref "}),
                }
        }

    RETURN_TYPES = ("WANVIDIMAGE_EMBEDS",)
    RETURN_NAMES = ("image_embeds",)
    FUNCTION = "add"
    CATEGORY = "WanVideoWrapper"

    def add(self, embeds, ip_image_latent, freq_offset):
        # Prepare the new extra latent entry
        new_entry = {
            "ip_image_latent": ip_image_latent["samples"],
            "freq_offset": freq_offset,
            #"ip_start_percent": start_percent,
            #"ip_end_percent": end_percent,
        }    

        # Return a new dict with updated extra_latents
        updated = dict(embeds)
        updated["standin_input"] = new_entry
        return (updated,)

class WanVideoImageToVideoEncode:
    @classmethod
    def INPUT_TYPES(s):
        return {"required": {
            "width": ("INT", {"default": 832, "min": 64, "max": 8096, "step": 8, "tooltip": "Width of the image to encode"}),
            "height": ("INT", {"default": 480, "min": 64, "max": 8096, "step": 8, "tooltip": "Height of the image to encode"}),
            "num_frames": ("INT", {"default": 81, "min": 1, "max": 10000, "step": 4, "tooltip": "Number of frames to encode"}),
            "noise_aug_strength": ("FLOAT", {"default": 0.0, "min": 0.0, "max": 10.0, "step": 0.001, "tooltip": "Strength of noise augmentation, helpful for I2V where some noise can add motion and give sharper results"}),
            "start_latent_strength": ("FLOAT", {"default": 1.0, "min": 0.0, "max": 10.0, "step": 0.001, "tooltip": "Additional latent multiplier, helpful for I2V where lower values allow for more motion"}),
            "end_latent_strength": ("FLOAT", {"default": 1.0, "min": 0.0, "max": 10.0, "step": 0.001, "tooltip": "Additional latent multiplier, helpful for I2V where lower values allow for more motion"}),
            "force_offload": ("BOOLEAN", {"default": True}),
            },
            "optional": {
                "vae": ("WANVAE",),
                "clip_embeds": ("WANVIDIMAGE_CLIPEMBEDS", {"tooltip": "Clip vision encoded image"}),
                "start_image": ("IMAGE", {"tooltip": "Image to encode"}),
                "end_image": ("IMAGE", {"tooltip": "end frame"}),
                "control_embeds": ("WANVIDIMAGE_EMBEDS", {"tooltip": "Control signal for the Fun -model"}),
                "fun_or_fl2v_model": ("BOOLEAN", {"default": True, "tooltip": "Enable when using official FLF2V or Fun model"}),
                "temporal_mask": ("MASK", {"tooltip": "mask"}),
                "extra_latents": ("LATENT", {"tooltip": "Extra latents to add to the input front, used for Skyreels A2 reference images"}),
                "tiled_vae": ("BOOLEAN", {"default": False, "tooltip": "Use tiled VAE encoding for reduced memory use"}),
                "add_cond_latents": ("ADD_COND_LATENTS", {"advanced": True, "tooltip": "Additional cond latents WIP"}),
            }
        }

    RETURN_TYPES = ("WANVIDIMAGE_EMBEDS",)
    RETURN_NAMES = ("image_embeds",)
    FUNCTION = "process"
    CATEGORY = "WanVideoWrapper"

    def process(self, width, height, num_frames, force_offload, noise_aug_strength, 
                start_latent_strength, end_latent_strength, start_image=None, end_image=None, control_embeds=None, fun_or_fl2v_model=False, 
                temporal_mask=None, extra_latents=None, clip_embeds=None, tiled_vae=False, add_cond_latents=None, vae=None):
        
        if start_image is None and end_image is None:
            return WanVideoEmptyEmbeds().process(
                num_frames, width, height, control_embeds=control_embeds, extra_latents=extra_latents,
            )
        if vae is None:
            raise ValueError("VAE is required for image encoding.")
        H = height
        W = width
           
        lat_h = H // 8
        lat_w = W // 8
        
        num_frames = ((num_frames - 1) // 4) * 4 + 1
        two_ref_images = start_image is not None and end_image is not None

        if start_image is None and end_image is not None:
            fun_or_fl2v_model = True # end image alone only works with this option

        base_frames = num_frames + (1 if two_ref_images and not fun_or_fl2v_model else 0)
        if temporal_mask is None:
            mask = torch.zeros(1, base_frames, lat_h, lat_w, device=device)
            if start_image is not None:
                mask[:, 0:start_image.shape[0]] = 1  # First frame
            if end_image is not None:
                mask[:, -end_image.shape[0]:] = 1  # End frame if exists
        else:
            mask = common_upscale(temporal_mask.unsqueeze(1).to(device), lat_w, lat_h, "nearest", "disabled").squeeze(1)
            if mask.shape[0] > base_frames:
                mask = mask[:base_frames]
            elif mask.shape[0] < base_frames:
                mask = torch.cat([mask, torch.zeros(base_frames - mask.shape[0], lat_h, lat_w, device=device)])
            mask = mask.unsqueeze(0).to(device)

        # Repeat first frame and optionally end frame
        start_mask_repeated = torch.repeat_interleave(mask[:, 0:1], repeats=4, dim=1) # T, C, H, W
        if end_image is not None and not fun_or_fl2v_model:
            end_mask_repeated = torch.repeat_interleave(mask[:, -1:], repeats=4, dim=1) # T, C, H, W
            mask = torch.cat([start_mask_repeated, mask[:, 1:-1], end_mask_repeated], dim=1)
        else:
            mask = torch.cat([start_mask_repeated, mask[:, 1:]], dim=1)

        # Reshape mask into groups of 4 frames
        mask = mask.view(1, mask.shape[1] // 4, 4, lat_h, lat_w) # 1, T, C, H, W
        mask = mask.movedim(1, 2)[0]# C, T, H, W

        # Resize and rearrange the input image dimensions
        if start_image is not None:
            resized_start_image = common_upscale(start_image.movedim(-1, 1), W, H, "lanczos", "disabled").movedim(0, 1)
            resized_start_image = resized_start_image * 2 - 1
            if noise_aug_strength > 0.0:
                resized_start_image = add_noise_to_reference_video(resized_start_image, ratio=noise_aug_strength)
        
        if end_image is not None:
            resized_end_image = common_upscale(end_image.movedim(-1, 1), W, H, "lanczos", "disabled").movedim(0, 1)
            resized_end_image = resized_end_image * 2 - 1
            if noise_aug_strength > 0.0:
                resized_end_image = add_noise_to_reference_video(resized_end_image, ratio=noise_aug_strength)
            
        # Concatenate image with zero frames and encode
        vae.to(device)

        if temporal_mask is None:
            if start_image is not None and end_image is None:
                zero_frames = torch.zeros(3, num_frames-start_image.shape[0], H, W, device=device)
                concatenated = torch.cat([resized_start_image.to(device), zero_frames], dim=1)
            elif start_image is None and end_image is not None:
                zero_frames = torch.zeros(3, num_frames-end_image.shape[0], H, W, device=device)
                concatenated = torch.cat([zero_frames, resized_end_image.to(device)], dim=1)
            elif start_image is None and end_image is None:
                concatenated = torch.zeros(3, num_frames, H, W, device=device)
            else:
                if fun_or_fl2v_model:
                    zero_frames = torch.zeros(3, num_frames-(start_image.shape[0]+end_image.shape[0]), H, W, device=device)
                else:
                    zero_frames = torch.zeros(3, num_frames-1, H, W, device=device)
                concatenated = torch.cat([resized_start_image.to(device), zero_frames, resized_end_image.to(device)], dim=1)
        else:
            temporal_mask = common_upscale(temporal_mask.unsqueeze(1), W, H, "nearest", "disabled").squeeze(1)
            concatenated = resized_start_image[:,:num_frames] * temporal_mask[:num_frames].unsqueeze(0)

        y = vae.encode([concatenated.to(device=device, dtype=vae.dtype)], device, end_=(end_image is not None and not fun_or_fl2v_model),tiled=tiled_vae)[0]
        has_ref = False
        if extra_latents is not None:
            samples = extra_latents["samples"].squeeze(0)
            y = torch.cat([samples, y], dim=1)
            mask = torch.cat([torch.ones_like(mask[:, 0:samples.shape[1]]), mask], dim=1)
            num_frames += samples.shape[1] * 4
            has_ref = True
        y[:, :1] *= start_latent_strength
        y[:, -1:] *= end_latent_strength

        # Calculate maximum sequence length
        patches_per_frame = lat_h * lat_w // (PATCH_SIZE[1] * PATCH_SIZE[2])
        frames_per_stride = (num_frames - 1) // 4 + (2 if end_image is not None and not fun_or_fl2v_model else 1)
        max_seq_len = frames_per_stride * patches_per_frame

        if add_cond_latents is not None:
            add_cond_latents["ref_latent_neg"] = vae.encode(torch.zeros(1, 3, 1, H, W, device=device, dtype=vae.dtype), device)

        vae.model.clear_cache()
        if force_offload:
            vae.model.to(offload_device)
            mm.soft_empty_cache()
            gc.collect()

        image_embeds = {
            "image_embeds": y,
            "clip_context": clip_embeds.get("clip_embeds", None) if clip_embeds is not None else None,
            "negative_clip_context": clip_embeds.get("negative_clip_embeds", None) if clip_embeds is not None else None,
            "max_seq_len": max_seq_len,
            "num_frames": num_frames,
            "lat_h": lat_h,
            "lat_w": lat_w,
            "control_embeds": control_embeds["control_embeds"] if control_embeds is not None else None,
            "end_image": resized_end_image if end_image is not None else None,
            "fun_or_fl2v_model": fun_or_fl2v_model,
            "has_ref": has_ref,
            "add_cond_latents": add_cond_latents,
            "mask": mask
        }

        return (image_embeds,)
    
class WanVideoEmptyEmbeds:
    @classmethod
    def INPUT_TYPES(s):
        return {"required": {
            "width": ("INT", {"default": 832, "min": 64, "max": 8096, "step": 8, "tooltip": "Width of the image to encode"}),
            "height": ("INT", {"default": 480, "min": 64, "max": 8096, "step": 8, "tooltip": "Height of the image to encode"}),
            "num_frames": ("INT", {"default": 81, "min": 1, "max": 10000, "step": 4, "tooltip": "Number of frames to encode"}),
            },
            "optional": {
                "control_embeds": ("WANVIDIMAGE_EMBEDS", {"tooltip": "control signal for the Fun -model"}),
                "extra_latents": ("LATENT", {"tooltip": "First latent to use for the Pusa -model"}),
            }
        }

    RETURN_TYPES = ("WANVIDIMAGE_EMBEDS", )
    RETURN_NAMES = ("image_embeds",)
    FUNCTION = "process"
    CATEGORY = "WanVideoWrapper"

    def process(self, num_frames, width, height, control_embeds=None, extra_latents=None):
        target_shape = (16, (num_frames - 1) // VAE_STRIDE[0] + 1,
                        height // VAE_STRIDE[1],
                        width // VAE_STRIDE[2])
        
        embeds = {
            "target_shape": target_shape,
            "num_frames": num_frames,
            "control_embeds": control_embeds["control_embeds"] if control_embeds is not None else None,
        }
        if extra_latents is not None:
            embeds["extra_latents"] = [{
                "samples": extra_latents["samples"],
                "index": 0,
            }]

        return (embeds,)
    
class WanVideoAddExtraLatent:
    @classmethod
    def INPUT_TYPES(s):
        return {"required": {
                    "embeds": ("WANVIDIMAGE_EMBEDS",),
                    "extra_latents": ("LATENT",),
                    "latent_index": ("INT", {"default": 0, "min": -1000, "max": 1000, "step": 1, "tooltip": "Index to insert the extra latents at in latent space"}),
                }
        }

    RETURN_TYPES = ("WANVIDIMAGE_EMBEDS",)
    RETURN_NAMES = ("image_embeds",)
    FUNCTION = "add"
    CATEGORY = "WanVideoWrapper"

    def add(self, embeds, extra_latents, latent_index):
        # Prepare the new extra latent entry
        new_entry = {
            "samples": extra_latents["samples"],
            "index": latent_index,
        }
        # Get previous extra_latents list, or start a new one
        prev_extra_latents = embeds.get("extra_latents", None)
        if prev_extra_latents is None:
            extra_latents_list = [new_entry]
        elif isinstance(prev_extra_latents, list):
            extra_latents_list = prev_extra_latents + [new_entry]
        else:
            extra_latents_list = [prev_extra_latents, new_entry]

        # Return a new dict with updated extra_latents
        updated = dict(embeds)
        updated["extra_latents"] = extra_latents_list
        return (updated,)

class WanVideoMiniMaxRemoverEmbeds:
    @classmethod
    def INPUT_TYPES(s):
        return {"required": {
            "width": ("INT", {"default": 832, "min": 64, "max": 8096, "step": 8, "tooltip": "Width of the image to encode"}),
            "height": ("INT", {"default": 480, "min": 64, "max": 8096, "step": 8, "tooltip": "Height of the image to encode"}),
            "num_frames": ("INT", {"default": 81, "min": 1, "max": 10000, "step": 4, "tooltip": "Number of frames to encode"}),
            "latents": ("LATENT", {"tooltip": "Encoded latents to use as control signals"}),
            "mask_latents": ("LATENT", {"tooltip": "Encoded latents to use as mask"}),
            },
        }

    RETURN_TYPES = ("WANVIDIMAGE_EMBEDS", )
    RETURN_NAMES = ("image_embeds",)
    FUNCTION = "process"
    CATEGORY = "WanVideoWrapper"

    def process(self, num_frames, width, height, latents, mask_latents):
        target_shape = (16, (num_frames - 1) // VAE_STRIDE[0] + 1,
                        height // VAE_STRIDE[1],
                        width // VAE_STRIDE[2])
        
        embeds = {
            "target_shape": target_shape,
            "num_frames": num_frames,
            "minimax_latents": latents["samples"].squeeze(0),
            "minimax_mask_latents": mask_latents["samples"].squeeze(0),
        }
    
        return (embeds,)
    
# region phantom
class WanVideoPhantomEmbeds:
    @classmethod
    def INPUT_TYPES(s):
        return {"required": {
            "num_frames": ("INT", {"default": 81, "min": 1, "max": 10000, "step": 4, "tooltip": "Number of frames to encode"}),
            "phantom_latent_1": ("LATENT", {"tooltip": "reference latents for the phantom model"}),
            
            "phantom_cfg_scale": ("FLOAT", {"default": 5.0, "min": 0.0, "max": 10.0, "step": 0.01, "tooltip": "CFG scale for the extra phantom cond pass"}),
            "phantom_start_percent": ("FLOAT", {"default": 0.0, "min": 0.0, "max": 1.0, "step": 0.01, "tooltip": "Start percent of the phantom model"}),
            "phantom_end_percent": ("FLOAT", {"default": 1.0, "min": 0.0, "max": 1.0, "step": 0.01, "tooltip": "End percent of the phantom model"}),
            },
            "optional": {
                "phantom_latent_2": ("LATENT", {"tooltip": "reference latents for the phantom model"}),
                "phantom_latent_3": ("LATENT", {"tooltip": "reference latents for the phantom model"}),
                "phantom_latent_4": ("LATENT", {"tooltip": "reference latents for the phantom model"}),
                "vace_embeds": ("WANVIDIMAGE_EMBEDS", {"tooltip": "VACE embeds"}),
            }
        }

    RETURN_TYPES = ("WANVIDIMAGE_EMBEDS", )
    RETURN_NAMES = ("image_embeds",)
    FUNCTION = "process"
    CATEGORY = "WanVideoWrapper"

    def process(self, num_frames, phantom_cfg_scale, phantom_start_percent, phantom_end_percent, phantom_latent_1, phantom_latent_2=None, phantom_latent_3=None, phantom_latent_4=None, vace_embeds=None):
        samples = phantom_latent_1["samples"].squeeze(0)
        if phantom_latent_2 is not None:
            samples = torch.cat([samples, phantom_latent_2["samples"].squeeze(0)], dim=1)
        if phantom_latent_3 is not None:
            samples = torch.cat([samples, phantom_latent_3["samples"].squeeze(0)], dim=1)
        if phantom_latent_4 is not None:
            samples = torch.cat([samples, phantom_latent_4["samples"].squeeze(0)], dim=1)
        C, T, H, W = samples.shape

        log.info(f"Phantom latents shape: {samples.shape}")

        target_shape = (16, (num_frames - 1) // VAE_STRIDE[0] + 1,
                        H * 8 // VAE_STRIDE[1],
                        W * 8 // VAE_STRIDE[2])
        
        embeds = {
            "target_shape": target_shape,
            "num_frames": num_frames,
            "phantom_latents": samples,
            "phantom_cfg_scale": phantom_cfg_scale,
            "phantom_start_percent": phantom_start_percent,
            "phantom_end_percent": phantom_end_percent,
        }
        if vace_embeds is not None:
            vace_input = {
                "vace_context": vace_embeds["vace_context"],
                "vace_scale": vace_embeds["vace_scale"],
                "has_ref": vace_embeds["has_ref"],
                "vace_start_percent": vace_embeds["vace_start_percent"],
                "vace_end_percent": vace_embeds["vace_end_percent"],
                "vace_seq_len": vace_embeds["vace_seq_len"],
                "additional_vace_inputs": vace_embeds["additional_vace_inputs"],
                }
            embeds.update(vace_input)
    
        return (embeds,)
    
class WanVideoControlEmbeds:
    @classmethod
    def INPUT_TYPES(s):
        return {"required": {
            "start_percent": ("FLOAT", {"default": 0.0, "min": 0.0, "max": 1.0, "step": 0.01, "tooltip": "Start percent of the control signal"}),
            "end_percent": ("FLOAT", {"default": 1.0, "min": 0.0, "max": 1.0, "step": 0.01, "tooltip": "End percent of the control signal"}),
            },
            "optional": {
                "latents": ("LATENT", {"tooltip": "Encoded latents to use as control signals"}),
                "fun_ref_image": ("LATENT", {"tooltip": "Reference latent for the Fun 1.1 -model"}),
            }
        }

    RETURN_TYPES = ("WANVIDIMAGE_EMBEDS", )
    RETURN_NAMES = ("image_embeds",)
    FUNCTION = "process"
    CATEGORY = "WanVideoWrapper"

    def process(self, start_percent, end_percent, fun_ref_image=None, latents=None):
        if latents is not None:
            samples = latents["samples"].squeeze(0)
            C, T, H, W = samples.shape

        num_frames = (T - 1) * 4 + 1
        seq_len = math.ceil((H * W) / 4 * ((num_frames - 1) // 4 + 1))
      
        embeds = {
            "max_seq_len": seq_len,
            "target_shape": samples.shape,
            "num_frames": num_frames,
            "control_embeds": {
                "control_images": samples,
                "start_percent": start_percent,
                "end_percent": end_percent,
                "fun_ref_image": fun_ref_image["samples"][:,:, 0] if fun_ref_image is not None else None,
            }
        }
    
        return (embeds,)
    
class WanVideoAddControlEmbeds:
    @classmethod
    def INPUT_TYPES(s):
        return {"required": {
            "embeds": ("WANVIDIMAGE_EMBEDS",),
            "start_percent": ("FLOAT", {"default": 0.0, "min": 0.0, "max": 1.0, "step": 0.01, "tooltip": "Start percent of the control signal"}),
            "end_percent": ("FLOAT", {"default": 1.0, "min": 0.0, "max": 1.0, "step": 0.01, "tooltip": "End percent of the control signal"}),
            },
            "optional": {
                "latents": ("LATENT", {"tooltip": "Encoded latents to use as control signals"}),
                "fun_ref_image": ("LATENT", {"tooltip": "Reference latent for the Fun 1.1 -model"}),
            }
        }

    RETURN_TYPES = ("WANVIDIMAGE_EMBEDS", )
    RETURN_NAMES = ("image_embeds",)
    FUNCTION = "process"
    CATEGORY = "WanVideoWrapper"

    def process(self, embeds, start_percent, end_percent, fun_ref_image=None, latents=None):      
        new_entry = {
            "control_images": latents["samples"].squeeze(0) if latents is not None else None,
            "start_percent": start_percent,
            "end_percent": end_percent,
            "fun_ref_image": fun_ref_image["samples"][:,:, 0] if fun_ref_image is not None else None,
        }

        updated = dict(embeds)
        updated["control_embeds"] = new_entry

        return (updated,)
    
class WanVideoSLG:
    @classmethod
    def INPUT_TYPES(s):
        return {"required": {
            "blocks": ("STRING", {"default": "10", "tooltip": "Blocks to skip uncond on, separated by comma, index starts from 0"}),
            "start_percent": ("FLOAT", {"default": 0.1, "min": 0.0, "max": 1.0, "step": 0.01, "tooltip": "Start percent of the control signal"}),
            "end_percent": ("FLOAT", {"default": 1.0, "min": 0.0, "max": 1.0, "step": 0.01, "tooltip": "End percent of the control signal"}),
            },
        }

    RETURN_TYPES = ("SLGARGS", )
    RETURN_NAMES = ("slg_args",)
    FUNCTION = "process"
    CATEGORY = "WanVideoWrapper"
    DESCRIPTION = "Skips uncond on the selected blocks"

    def process(self, blocks, start_percent, end_percent):
        slg_block_list = [int(x.strip()) for x in blocks.split(",")]

        slg_args = {
            "blocks": slg_block_list,
            "start_percent": start_percent,
            "end_percent": end_percent,
        }
        return (slg_args,)

#region VACE
class WanVideoVACEEncode:
    @classmethod
    def INPUT_TYPES(s):
        return {"required": {
            "vae": ("WANVAE",),
            "width": ("INT", {"default": 832, "min": 64, "max": 8096, "step": 8, "tooltip": "Width of the image to encode"}),
            "height": ("INT", {"default": 480, "min": 64, "max": 8096, "step": 8, "tooltip": "Height of the image to encode"}),
            "num_frames": ("INT", {"default": 81, "min": 1, "max": 10000, "step": 4, "tooltip": "Number of frames to encode"}),
            "strength": ("FLOAT", {"default": 1.0, "min": 0.0, "max": 10.0, "step": 0.001}),
            "vace_start_percent": ("FLOAT", {"default": 0.0, "min": 0.0, "max": 1.0, "step": 0.01, "tooltip": "Start percent of the steps to apply VACE"}),
            "vace_end_percent": ("FLOAT", {"default": 1.0, "min": 0.0, "max": 1.0, "step": 0.01, "tooltip": "End percent of the steps to apply VACE"}),
            },
            "optional": {
                "input_frames": ("IMAGE",),
                "ref_images": ("IMAGE",),
                "input_masks": ("MASK",),
                "prev_vace_embeds": ("WANVIDIMAGE_EMBEDS",),
                "tiled_vae": ("BOOLEAN", {"default": False, "tooltip": "Use tiled VAE encoding for reduced memory use"}),
            },
        }

    RETURN_TYPES = ("WANVIDIMAGE_EMBEDS", )
    RETURN_NAMES = ("vace_embeds",)
    FUNCTION = "process"
    CATEGORY = "WanVideoWrapper"

    def process(self, vae, width, height, num_frames, strength, vace_start_percent, vace_end_percent, input_frames=None, ref_images=None, input_masks=None, prev_vace_embeds=None, tiled_vae=False):
        vae = vae.to(device)

        width = (width // 16) * 16
        height = (height // 16) * 16

        target_shape = (16, (num_frames - 1) // VAE_STRIDE[0] + 1,
                        height // VAE_STRIDE[1],
                        width // VAE_STRIDE[2])
        # vace context encode
        if input_frames is None:
            input_frames = torch.zeros((1, 3, num_frames, height, width), device=device, dtype=vae.dtype)
        else:
            input_frames = input_frames[:num_frames]
            input_frames = common_upscale(input_frames.clone().movedim(-1, 1), width, height, "lanczos", "disabled").movedim(1, -1)
            input_frames = input_frames.to(vae.dtype).to(device).unsqueeze(0).permute(0, 4, 1, 2, 3) # B, C, T, H, W
            input_frames = input_frames * 2 - 1
        if input_masks is None:
            input_masks = torch.ones_like(input_frames, device=device)
        else:
            log.info(f"input_masks shape: {input_masks.shape}")
            input_masks = input_masks[:num_frames]
            input_masks = common_upscale(input_masks.clone().unsqueeze(1), width, height, "nearest-exact", "disabled").squeeze(1)
            input_masks = input_masks.to(vae.dtype).to(device)
            input_masks = input_masks.unsqueeze(-1).unsqueeze(0).permute(0, 4, 1, 2, 3).repeat(1, 3, 1, 1, 1) # B, C, T, H, W

        if ref_images is not None:
            # Create padded image
            if ref_images.shape[0] > 1:
                ref_images = torch.cat([ref_images[i] for i in range(ref_images.shape[0])], dim=1).unsqueeze(0)
        
            B, H, W, C = ref_images.shape
            current_aspect = W / H
            target_aspect = width / height
            if current_aspect > target_aspect:
                # Image is wider than target, pad height
                new_h = int(W / target_aspect)
                pad_h = (new_h - H) // 2
                padded = torch.ones(ref_images.shape[0], new_h, W, ref_images.shape[3], device=ref_images.device, dtype=ref_images.dtype)
                padded[:, pad_h:pad_h+H, :, :] = ref_images
                ref_images = padded
            elif current_aspect < target_aspect:
                # Image is taller than target, pad width
                new_w = int(H * target_aspect)
                pad_w = (new_w - W) // 2
                padded = torch.ones(ref_images.shape[0], H, new_w, ref_images.shape[3], device=ref_images.device, dtype=ref_images.dtype)
                padded[:, :, pad_w:pad_w+W, :] = ref_images
                ref_images = padded
            ref_images = common_upscale(ref_images.movedim(-1, 1), width, height, "lanczos", "center").movedim(1, -1)
            
            ref_images = ref_images.to(vae.dtype).to(device).unsqueeze(0).permute(0, 4, 1, 2, 3).unsqueeze(0)
            ref_images = ref_images * 2 - 1
      
        z0 = self.vace_encode_frames(vae, input_frames, ref_images, masks=input_masks, tiled_vae=tiled_vae)
        vae.model.clear_cache()
        m0 = self.vace_encode_masks(input_masks, ref_images)
        z = self.vace_latent(z0, m0)

        vae.to(offload_device)

        vace_input = {
            "vace_context": z,
            "vace_scale": strength,
            "has_ref": ref_images is not None,
            "num_frames": num_frames,
            "target_shape": target_shape,
            "vace_start_percent": vace_start_percent,
            "vace_end_percent": vace_end_percent,
            "vace_seq_len": math.ceil((z[0].shape[2] * z[0].shape[3]) / 4 * z[0].shape[1]),
            "additional_vace_inputs": [],
        }

        if prev_vace_embeds is not None:
            if "additional_vace_inputs" in prev_vace_embeds and prev_vace_embeds["additional_vace_inputs"]:
                vace_input["additional_vace_inputs"] = prev_vace_embeds["additional_vace_inputs"].copy()
            vace_input["additional_vace_inputs"].append(prev_vace_embeds)
    
        return (vace_input,)
    def vace_encode_frames(self, vae, frames, ref_images, masks=None, tiled_vae=False):
        if ref_images is None:
            ref_images = [None] * len(frames)
        else:
            assert len(frames) == len(ref_images)

        if masks is None:
            latents = vae.encode(frames, device=device, tiled=tiled_vae)
        else:
            inactive = [i * (1 - m) + 0 * m for i, m in zip(frames, masks)]
            reactive = [i * m + 0 * (1 - m) for i, m in zip(frames, masks)]
            inactive = vae.encode(inactive, device=device, tiled=tiled_vae)
            reactive = vae.encode(reactive, device=device, tiled=tiled_vae)
            latents = [torch.cat((u, c), dim=0) for u, c in zip(inactive, reactive)]
        vae.model.clear_cache()
        cat_latents = []

        pbar = ProgressBar(len(frames))
        for latent, refs in zip(latents, ref_images):
            if refs is not None:
                if masks is None:
                    ref_latent = vae.encode(refs, device=device, tiled=tiled_vae)
                else:
                    ref_latent = vae.encode(refs, device=device, tiled=tiled_vae)
                    ref_latent = [torch.cat((u, torch.zeros_like(u)), dim=0) for u in ref_latent]
                assert all([x.shape[1] == 1 for x in ref_latent])
                latent = torch.cat([*ref_latent, latent], dim=1)
            cat_latents.append(latent)
            pbar.update(1)
        return cat_latents

    def vace_encode_masks(self, masks, ref_images=None):
        if ref_images is None:
            ref_images = [None] * len(masks)
        else:
            assert len(masks) == len(ref_images)

        result_masks = []
        pbar = ProgressBar(len(masks))
        for mask, refs in zip(masks, ref_images):
            _c, depth, height, width = mask.shape
            new_depth = int((depth + 3) // VAE_STRIDE[0])
            height = 2 * (int(height) // (VAE_STRIDE[1] * 2))
            width = 2 * (int(width) // (VAE_STRIDE[2] * 2))

            # reshape
            mask = mask[0, :, :, :]
            mask = mask.view(
                depth, height, VAE_STRIDE[1], width, VAE_STRIDE[1]
            )  # depth, height, 8, width, 8
            mask = mask.permute(2, 4, 0, 1, 3)  # 8, 8, depth, height, width
            mask = mask.reshape(
                VAE_STRIDE[1] * VAE_STRIDE[2], depth, height, width
            )  # 8*8, depth, height, width

            # interpolation
            mask = F.interpolate(mask.unsqueeze(0), size=(new_depth, height, width), mode='nearest-exact').squeeze(0)

            if refs is not None:
                length = len(refs)
                mask_pad = torch.zeros_like(mask[:, :length, :, :])
                mask = torch.cat((mask_pad, mask), dim=1)
            result_masks.append(mask)
            pbar.update(1)
        return result_masks

    def vace_latent(self, z, m):
        return [torch.cat([zz, mm], dim=0) for zz, mm in zip(z, m)]


#region context options
class WanVideoContextOptions:
    @classmethod
    def INPUT_TYPES(s):
        return {"required": {
            "context_schedule": (["uniform_standard", "uniform_looped", "static_standard"],),
            "context_frames": ("INT", {"default": 81, "min": 2, "max": 1000, "step": 1, "tooltip": "Number of pixel frames in the context, NOTE: the latent space has 4 frames in 1"} ),
            "context_stride": ("INT", {"default": 4, "min": 4, "max": 100, "step": 1, "tooltip": "Context stride as pixel frames, NOTE: the latent space has 4 frames in 1"} ),
            "context_overlap": ("INT", {"default": 16, "min": 4, "max": 100, "step": 1, "tooltip": "Context overlap as pixel frames, NOTE: the latent space has 4 frames in 1"} ),
            "freenoise": ("BOOLEAN", {"default": True, "tooltip": "Shuffle the noise"}),
            "verbose": ("BOOLEAN", {"default": False, "tooltip": "Print debug output"}),
            },
            "optional": {
                "fuse_method": (["linear", "pyramid"], {"default": "linear", "tooltip": "Window weight function: linear=ramps at edges only, pyramid=triangular weights peaking in middle"}),
                "reference_latent": ("LATENT", {"tooltip": "Image to be used as init for I2V models for windows where first frame is not the actual first frame. Mostly useful with MAGREF model"}),
            }
        }

    RETURN_TYPES = ("WANVIDCONTEXT", )
    RETURN_NAMES = ("context_options",)
    FUNCTION = "process"
    CATEGORY = "WanVideoWrapper"
    DESCRIPTION = "Context options for WanVideo, allows splitting the video into context windows and attemps blending them for longer generations than the model and memory otherwise would allow."

    def process(self, context_schedule, context_frames, context_stride, context_overlap, freenoise, verbose, image_cond_start_step=6, image_cond_window_count=2, vae=None, fuse_method="linear", reference_latent=None):
        context_options = {
            "context_schedule":context_schedule,
            "context_frames":context_frames,
            "context_stride":context_stride,
            "context_overlap":context_overlap,
            "freenoise":freenoise,
            "verbose":verbose,
            "fuse_method":fuse_method,
            "reference_latent":reference_latent["samples"][0] if reference_latent is not None else None,
        }

        return (context_options,)
    
    
class WanVideoFlowEdit:
    @classmethod
    def INPUT_TYPES(s):
        return {"required": {
                "source_embeds": ("WANVIDEOTEXTEMBEDS", ),
                "skip_steps": ("INT", {"default": 4, "min": 0}),
                "drift_steps": ("INT", {"default": 0, "min": 0}),
                "drift_flow_shift": ("FLOAT", {"default": 3.0, "min": 1.0, "max": 30.0, "step": 0.01}),
                "source_cfg": ("FLOAT", {"default": 6.0, "min": 0.0, "max": 30.0, "step": 0.01}),
                "drift_cfg": ("FLOAT", {"default": 6.0, "min": 0.0, "max": 30.0, "step": 0.01}),
            },
            "optional": {
                "source_image_embeds": ("WANVIDIMAGE_EMBEDS", ),
            }
        }

    RETURN_TYPES = ("FLOWEDITARGS", )
    RETURN_NAMES = ("flowedit_args",)
    FUNCTION = "process"
    CATEGORY = "WanVideoWrapper"
    DESCRIPTION = "Flowedit options for WanVideo"

    def process(self, **kwargs):
        return (kwargs,)
    
class WanVideoLoopArgs:
    @classmethod
    def INPUT_TYPES(s):
        return {"required": {
                "shift_skip": ("INT", {"default": 6, "min": 0, "tooltip": "Skip step of latent shift"}),
                "start_percent": ("FLOAT", {"default": 0.0, "min": 0.0, "max": 1.0, "step": 0.01, "tooltip": "Start percent of the looping effect"}),
                "end_percent": ("FLOAT", {"default": 1.0, "min": 0.0, "max": 1.0, "step": 0.01, "tooltip": "End percent of the looping effect"}),
            },
        }

    RETURN_TYPES = ("LOOPARGS", )
    RETURN_NAMES = ("loop_args",)
    FUNCTION = "process"
    CATEGORY = "WanVideoWrapper"
    DESCRIPTION = "Looping through latent shift as shown in https://github.com/YisuiTT/Mobius/"

    def process(self, **kwargs):
        return (kwargs,)

class WanVideoExperimentalArgs:
    @classmethod
    def INPUT_TYPES(s):
        return {"required": {
                "video_attention_split_steps": ("STRING", {"default": "", "tooltip": "Steps to split self attention when using multiple prompts"}),
                "cfg_zero_star": ("BOOLEAN", {"default": False, "tooltip": "https://github.com/WeichenFan/CFG-Zero-star"}),
                "use_zero_init": ("BOOLEAN", {"default": False}),
                "zero_star_steps": ("INT", {"default": 0, "min": 0, "tooltip": "Steps to split self attention when using multiple prompts"}),
                "use_fresca": ("BOOLEAN", {"default": False, "tooltip": "https://github.com/WikiChao/FreSca"}),
                "fresca_scale_low": ("FLOAT", {"default": 1.0, "min": 0.0, "max": 10.0, "step": 0.01}),
                "fresca_scale_high": ("FLOAT", {"default": 1.25, "min": 0.0, "max": 10.0, "step": 0.01}),
                "fresca_freq_cutoff": ("INT", {"default": 20, "min": 0, "max": 10000, "step": 1}),
                "use_tcfg": ("BOOLEAN", {"default": False, "tooltip": "https://arxiv.org/abs/2503.18137 TCFG: Tangential Damping Classifier-free Guidance. CFG artifacts reduction."}),
                "raag_alpha": ("FLOAT", {"default": 0.0, "min": 0.0, "max": 10.0, "step": 0.01, "tooltip": "Alpha value for RAAG, 1.0 is default, 0.0 is disabled."}),
                "bidirectional_sampling": ("BOOLEAN", {"default": False, "tooltip": "Enable bidirectional sampling, based on https://github.com/ff2416/WanFM"})
            },
        }

    RETURN_TYPES = ("EXPERIMENTALARGS", )
    RETURN_NAMES = ("exp_args",)
    FUNCTION = "process"
    CATEGORY = "WanVideoWrapper"
    DESCRIPTION = "Experimental stuff"
    EXPERIMENTAL = True

    def process(self, **kwargs):
        return (kwargs,)
    
class WanVideoFreeInitArgs:
    @classmethod
    def INPUT_TYPES(s):
        return {"required": {
                "freeinit_num_iters": ("INT", {"default": 3, "min": 1, "max": 10, "tooltip": "Number of FreeInit iterations"}),
                "freeinit_method": (["butterworth", "ideal", "gaussian", "none"], {"default": "ideal", "tooltip": "Frequency filter type"}),
                "freeinit_n": ("INT", {"default": 4, "min": 1, "max": 10, "tooltip": "Butterworth filter order (only for butterworth)"}),
                "freeinit_d_s": ("FLOAT", {"default": 1.0, "min": 0.0, "max": 10.0, "step": 0.01, "tooltip": "Spatial filter cutoff"}),
                "freeinit_d_t": ("FLOAT", {"default": 1.0, "min": 0.0, "max": 10.0, "step": 0.01, "tooltip": "Temporal filter cutoff"}),
            },
        }

    RETURN_TYPES = ("FREEINITARGS", )
    RETURN_NAMES = ("freeinit_args",)
    FUNCTION = "process"
    CATEGORY = "WanVideoWrapper"
    DESCRIPTION = "https://github.com/TianxingWu/FreeInit; FreeInit, a concise yet effective method to improve temporal consistency of videos generated by diffusion models"
    EXPERIMENTAL = True

    def process(self, **kwargs):
        return (kwargs,)
    
class WanVideoScheduler: #WIP
    @classmethod
    def INPUT_TYPES(s):
        return {"required": {
                "scheduler": (scheduler_list, {"default": "unipc"}),
            },
        }

    RETURN_TYPES = (scheduler_list, )
    RETURN_NAMES = ("scheduler",)
    FUNCTION = "process"
    CATEGORY = "WanVideoWrapper"
    EXPERIMENTAL = True

    def process(self, scheduler):
        return (scheduler,)
    
#region Sampler
class WanVideoSampler:
    @classmethod
    def INPUT_TYPES(s):
        return {
            "required": {
                "model": ("WANVIDEOMODEL",),
                "image_embeds": ("WANVIDIMAGE_EMBEDS", ),
                "steps": ("INT", {"default": 30, "min": 1}),
                "cfg": ("FLOAT", {"default": 6.0, "min": 0.0, "max": 30.0, "step": 0.01}),
                "shift": ("FLOAT", {"default": 5.0, "min": 0.0, "max": 1000.0, "step": 0.01}),
                "seed": ("INT", {"default": 0, "min": 0, "max": 0xffffffffffffffff}),
                "force_offload": ("BOOLEAN", {"default": True, "tooltip": "Moves the model to the offload device after sampling"}),
                "scheduler": (scheduler_list, {"default": "unipc",}),
                "riflex_freq_index": ("INT", {"default": 0, "min": 0, "max": 1000, "step": 1, "tooltip": "Frequency index for RIFLEX, disabled when 0, default 6. Allows for new frames to be generated after without looping"}),
            },
            "optional": {
                "text_embeds": ("WANVIDEOTEXTEMBEDS", ),
                "samples": ("LATENT", {"tooltip": "init Latents to use for video2video process"} ),
                "denoise_strength": ("FLOAT", {"default": 1.0, "min": 0.0, "max": 1.0, "step": 0.01}),
                "feta_args": ("FETAARGS", ),
                "context_options": ("WANVIDCONTEXT", ),
                "cache_args": ("CACHEARGS", ),
                "flowedit_args": ("FLOWEDITARGS", ),
                "batched_cfg": ("BOOLEAN", {"default": False, "tooltip": "Batch cond and uncond for faster sampling, possibly faster on some hardware, uses more memory"}),
                "slg_args": ("SLGARGS", ),
                "rope_function": (["default", "comfy", "comfy_chunked"], {"default": "comfy", "tooltip": "Comfy's RoPE implementation doesn't use complex numbers and can thus be compiled, that should be a lot faster when using torch.compile. Chunked version has reduced peak VRAM usage when not using torch.compile"}),
                "loop_args": ("LOOPARGS", ),
                "experimental_args": ("EXPERIMENTALARGS", ),
                "sigmas": ("SIGMAS", ),
                "unianimate_poses": ("UNIANIMATE_POSE", ),
                "fantasytalking_embeds": ("FANTASYTALKING_EMBEDS", ),
                "uni3c_embeds": ("UNI3C_EMBEDS", ),
                "multitalk_embeds": ("MULTITALK_EMBEDS", ),
                "freeinit_args": ("FREEINITARGS", ),
                "start_step": ("INT", {"default": 0, "min": 0, "max": 10000, "step": 1, "tooltip": "Start step for the sampling, 0 means full sampling, otherwise samples only from this step"}),
                "end_step": ("INT", {"default": -1, "min": -1, "max": 10000, "step": 1, "tooltip": "End step for the sampling, -1 means full sampling, otherwise samples only until this step"}),
                "add_noise_to_samples": ("BOOLEAN", {"default": False, "tooltip": "Add noise to the samples before sampling, needed for video2video sampling when starting from clean video"}),
            }
        }

    RETURN_TYPES = ("LATENT", "LATENT",)
    RETURN_NAMES = ("samples", "denoised_samples",)
    FUNCTION = "process"
    CATEGORY = "WanVideoWrapper"

    def process(self, model, image_embeds, shift, steps, cfg, seed, scheduler, riflex_freq_index, text_embeds=None,
        force_offload=True, samples=None, feta_args=None, denoise_strength=1.0, context_options=None, 
        cache_args=None, teacache_args=None, flowedit_args=None, batched_cfg=False, slg_args=None, rope_function="default", loop_args=None, 
        experimental_args=None, sigmas=None, unianimate_poses=None, fantasytalking_embeds=None, uni3c_embeds=None, multitalk_embeds=None, freeinit_args=None, start_step=0, end_step=-1, add_noise_to_samples=False):
        
        patcher = model
        model = model.model
        transformer = model.diffusion_model

        dtype = model["base_dtype"]
        weight_dtype = model["weight_dtype"]
        fp8_matmul = model["fp8_matmul"]
        gguf_reader = model["gguf_reader"]
        control_lora = model["control_lora"]

        transformer_options = patcher.model_options.get("transformer_options", None)
        merge_loras = transformer_options["merge_loras"]

        block_swap_args = transformer_options.get("block_swap_args", None)
        if block_swap_args is not None:
            transformer.use_non_blocking = block_swap_args.get("use_non_blocking", False)
            transformer.blocks_to_swap = block_swap_args.get("blocks_to_swap", 0)
            transformer.vace_blocks_to_swap = block_swap_args.get("vace_blocks_to_swap", 0)
            transformer.prefetch_blocks = block_swap_args.get("prefetch_blocks", 0)
            transformer.block_swap_debug = block_swap_args.get("block_swap_debug", False)
            transformer.offload_img_emb = block_swap_args.get("offload_img_emb", False)
            transformer.offload_txt_emb = block_swap_args.get("offload_txt_emb", False)

        is_5b = transformer.out_dim == 48
        vae_upscale_factor = 16 if is_5b else 8

        patch_linear = transformer_options.get("patch_linear", False)
        from .nodes_model_loading import load_weights, load_weights_gguf
        weights_assigned = False
        if not merge_loras and gguf_reader is None:
            load_weights(patcher.model.diffusion_model, patcher.model["sd"], weight_dtype, dtype, device, block_swap_args=block_swap_args)
            weights_assigned = True

        if gguf_reader is not None:
            load_weights_gguf(transformer, gguf_reader, patcher.model["sd"], dtype, device, patcher)
            set_lora_params_gguf(transformer, patcher.patches)
        elif len(patcher.patches) != 0 and patch_linear:
            log.info(f"Using {len(patcher.patches)} LoRA weight patches for WanVideo model")
            if not merge_loras and fp8_matmul:
                raise NotImplementedError("FP8 matmul with unmerged LoRAs is not supported")
            set_lora_params(transformer, patcher.patches)
        else:
            remove_lora_from_module(transformer)

        transformer.lora_scheduling_enabled = transformer_options.get("lora_scheduling_enabled", False)

        #torch.compile
        if model["auto_cpu_offload"] is False:
            transformer = compile_model(transformer, model["compile_args"])

        multitalk_sampling = image_embeds.get("multitalk_sampling", False)
        if not multitalk_sampling and scheduler == "multitalk":
            raise Exception("multitalk scheduler is only for multitalk sampling when using ImagetoVideoMultiTalk -node")

        if text_embeds == None:
            text_embeds = {
                "prompt_embeds": [],
                "negative_prompt_embeds": [],
            }
        else:
            text_embeds = dict_to_device(text_embeds, device)

        seed_g = torch.Generator(device=torch.device("cpu"))
        seed_g.manual_seed(seed)

        #region Scheduler
        sample_scheduler = None
        if scheduler != "multitalk":
            sample_scheduler, timesteps = get_scheduler(scheduler, steps, shift, device, transformer.dim, flowedit_args, denoise_strength, sigmas=sigmas)
            log.info(f"sigmas: {sample_scheduler.sigmas}")
        else:
            timesteps = torch.tensor([1000, 750, 500, 250], device=device)
        
        steps = len(timesteps)

        if end_step != -1 and start_step >= end_step:
            raise ValueError("start_step must be less than end_step")

        if denoise_strength < 1.0:
            if start_step != 0:
                raise ValueError("start_step must be 0 when denoise_strength is used")
            start_step = steps - int(steps * denoise_strength) - 1
            add_noise_to_samples = True #for now to not break old workflows

        first_sampler = (end_step != -1 or end_step >= steps)

        noise_pred_flipped = None

        if isinstance(cfg, list):
            if steps != len(cfg):
                log.info(f"Received {len(cfg)} cfg values, but only {steps} steps. Setting step count to match.")
                steps = len(cfg)
        else:
            cfg = [cfg] * (steps + 1)

        if first_sampler:
            timesteps = timesteps[:end_step]
            sample_scheduler.sigmas = sample_scheduler.sigmas[:end_step+1]
            log.info(f"Sampling until step {end_step}, timestep: {timesteps[-1]}")
        if start_step > 0:
            timesteps = timesteps[start_step:]
            sample_scheduler.sigmas = sample_scheduler.sigmas[start_step:]
            log.info(f"Skipping first {start_step} steps, starting from timestep {timesteps[0]}")

        log.info(f"timesteps: {timesteps}")
        
        if sample_scheduler is not None:
            if hasattr(sample_scheduler, 'timesteps'):
                sample_scheduler.timesteps = timesteps

            scheduler_step_args = {"generator": seed_g}
            step_sig = inspect.signature(sample_scheduler.step)
            for arg in list(scheduler_step_args.keys()):
                if arg not in step_sig.parameters:
                    scheduler_step_args.pop(arg)
       
        control_latents = control_camera_latents = clip_fea = clip_fea_neg = end_image = recammaster = camera_embed = unianim_data = None
        vace_data = vace_context = vace_scale = None
        fun_or_fl2v_model = has_ref = drop_last = False
        phantom_latents = fun_ref_image = ATI_tracks = None
        add_cond = attn_cond = attn_cond_neg = None

        #I2V
        image_cond = image_embeds.get("image_embeds", None)
        if image_cond is not None:
            if transformer.in_dim == 16:
                raise ValueError("T2V (text to video) model detected, encoded images only work with I2V (Image to video) models")
            
            if transformer.in_dim not in [48, 32]: # fun 2.1 models don't use the mask
                image_cond_mask = image_embeds.get("mask", None)
                if image_cond_mask is not None:
                    image_cond = torch.cat([image_cond_mask, image_cond])
            else:
                image_cond[:, 1:] = 0

            log.info(f"image_cond shape: {image_cond.shape}")

            #ATI tracks
            if transformer_options is not None:
                ATI_tracks = transformer_options.get("ati_tracks", None)
                if ATI_tracks is not None:
                    from .ATI.motion_patch import patch_motion
                    topk = transformer_options.get("ati_topk", 2)
                    temperature = transformer_options.get("ati_temperature", 220.0)
                    ati_start_percent = transformer_options.get("ati_start_percent", 0.0)
                    ati_end_percent = transformer_options.get("ati_end_percent", 1.0)
                    image_cond_ati = patch_motion(ATI_tracks.to(image_cond.device, image_cond.dtype), image_cond, topk=topk, temperature=temperature)
                    log.info(f"ATI tracks shape: {ATI_tracks.shape}")
            
            add_cond_latents = image_embeds.get("add_cond_latents", None)
            if add_cond_latents is not None:
                add_cond = add_cond_latents["pose_latent"]
                attn_cond = add_cond_latents["ref_latent"]
                attn_cond_neg = add_cond_latents["ref_latent_neg"]
                add_cond_start_percent = add_cond_latents["pose_cond_start_percent"]
                add_cond_end_percent = add_cond_latents["pose_cond_end_percent"]

            end_image = image_embeds.get("end_image", None)
            fun_or_fl2v_model = image_embeds.get("fun_or_fl2v_model", False)

            noise = torch.randn( #C, T, H, W
                48 if is_5b else 16,
                (image_embeds["num_frames"] - 1) // 4 + (2 if end_image is not None and not fun_or_fl2v_model else 1),
                image_embeds["lat_h"],
                image_embeds["lat_w"],
                dtype=torch.float32,
                generator=seed_g,
                device=torch.device("cpu"))
            seq_len = image_embeds["max_seq_len"]

            clip_fea = image_embeds.get("clip_context", None)
            if clip_fea is not None:
                clip_fea = clip_fea.to(dtype)
            clip_fea_neg = image_embeds.get("negative_clip_context", None)
            if clip_fea_neg is not None:
                clip_fea_neg = clip_fea_neg.to(dtype)

            control_embeds = image_embeds.get("control_embeds", None)
            if control_embeds is not None:
                if transformer.in_dim not in [52, 48, 36, 32]:
                    raise ValueError("Control signal only works with Fun-Control model")

                control_latents = control_embeds.get("control_images", None)
                control_start_percent = control_embeds.get("start_percent", 0.0)
                control_end_percent = control_embeds.get("end_percent", 1.0)
                control_camera_latents = control_embeds.get("control_camera_latents", None)
                if control_camera_latents is not None:
                    if transformer.control_adapter is None:
                        raise ValueError("Control camera latents are only supported with Fun-Control-Camera model")
                    control_camera_start_percent = control_embeds.get("control_camera_start_percent", 0.0)
                    control_camera_end_percent = control_embeds.get("control_camera_end_percent", 1.0)
                
            drop_last = image_embeds.get("drop_last", False)
            has_ref = image_embeds.get("has_ref", False)
        else: #t2v
            target_shape = image_embeds.get("target_shape", None)
            if target_shape is None:
                raise ValueError("Empty image embeds must be provided for T2V models")
            
            has_ref = image_embeds.get("has_ref", False)

            # VACE
            vace_context = image_embeds.get("vace_context", None)
            vace_scale = image_embeds.get("vace_scale", None)
            if not isinstance(vace_scale, list):
                vace_scale = [vace_scale] * (steps+1)
            vace_start_percent = image_embeds.get("vace_start_percent", 0.0)
            vace_end_percent = image_embeds.get("vace_end_percent", 1.0)
            vace_seqlen = image_embeds.get("vace_seq_len", None)

            vace_additional_embeds = image_embeds.get("additional_vace_inputs", [])
            if vace_context is not None:
                vace_data = [
                    {"context": vace_context, 
                     "scale": vace_scale, 
                     "start": vace_start_percent, 
                     "end": vace_end_percent,
                     "seq_len": vace_seqlen
                     }
                ]
                if len(vace_additional_embeds) > 0:
                    for i in range(len(vace_additional_embeds)):
                        if vace_additional_embeds[i].get("has_ref", False):
                            has_ref = True
                        vace_scale = vace_additional_embeds[i]["vace_scale"]
                        if not isinstance(vace_scale, list):
                            vace_scale = [vace_scale] * (steps+1)
                        vace_data.append({
                            "context": vace_additional_embeds[i]["vace_context"],
                            "scale": vace_scale,
                            "start": vace_additional_embeds[i]["vace_start_percent"],
                            "end": vace_additional_embeds[i]["vace_end_percent"],
                            "seq_len": vace_additional_embeds[i]["vace_seq_len"]
                        })

            noise = torch.randn(
                    48 if is_5b else 16,
                    target_shape[1] + 1 if has_ref else target_shape[1],
                    target_shape[2] // 2 if is_5b else target_shape[2], #todo make this smarter
                    target_shape[3] // 2 if is_5b else target_shape[3], #todo make this smarter
                    dtype=torch.float32,
                    device=torch.device("cpu"),
                    generator=seed_g)
            
            seq_len = math.ceil((noise.shape[2] * noise.shape[3]) / 4 * noise.shape[1])

            recammaster = image_embeds.get("recammaster", None)
            if recammaster is not None:
                camera_embed = recammaster.get("camera_embed", None)
                recam_latents = recammaster.get("source_latents", None)
                orig_noise_len = noise.shape[1]
                log.info(f"RecamMaster camera embed shape: {camera_embed.shape}")
                log.info(f"RecamMaster source video shape: {recam_latents.shape}")
                seq_len *= 2
            
            # Fun control and control lora
            control_embeds = image_embeds.get("control_embeds", None)
            if control_embeds is not None:
                control_latents = control_embeds.get("control_images", None)
                if control_latents is not None:
                    control_latents = control_latents.to(device)

                control_camera_latents = control_embeds.get("control_camera_latents", None)
                if control_camera_latents is not None:
                    if transformer.control_adapter is None:
                        raise ValueError("Control camera latents are only supported with Fun-Control-Camera model")
                    control_camera_start_percent = control_embeds.get("control_camera_start_percent", 0.0)
                    control_camera_end_percent = control_embeds.get("control_camera_end_percent", 1.0)

                if control_lora:
                    image_cond = control_latents.to(device)
                    if not patcher.model.is_patched:
                        log.info("Re-loading control LoRA...")
                        patcher = apply_lora(patcher, device, device, low_mem_load=False, control_lora=True)
                        patcher.model.is_patched = True
                else:
                    if transformer.in_dim not in [48, 36, 32, 52]:
                        raise ValueError("Control signal only works with Fun-Control model")
                    image_cond = torch.zeros_like(noise).to(device) #fun control
                    if transformer.in_dim == 52 or transformer.control_adapter is not None: #fun 2.2 control
                        mask_latents = torch.tile(
                            torch.zeros_like(noise[:1]), [4, 1, 1, 1]
                        )
                        masked_video_latents_input = torch.zeros_like(noise)
                        image_cond = torch.cat([mask_latents, masked_video_latents_input], dim=0).to(device)
                    clip_fea = None
                    fun_ref_image = control_embeds.get("fun_ref_image", None)
                    if fun_ref_image is not None:
                        if transformer.ref_conv.weight.dtype in [torch.float8_e4m3fn, torch.float8_e5m2]:
                            raise ValueError("Fun-Control reference image won't work with this specific fp8_scaled model, it's been fixed in latest version of the model")
                control_start_percent = control_embeds.get("start_percent", 0.0)
                control_end_percent = control_embeds.get("end_percent", 1.0)
            else:
                if transformer.in_dim == 36: #fun inp
                    mask_latents = torch.tile(
                        torch.zeros_like(noise[:1]), [4, 1, 1, 1]
                    )
                    masked_video_latents_input = torch.zeros_like(noise)
                    image_cond = torch.cat([mask_latents, masked_video_latents_input], dim=0).to(device)

            # Phantom inputs
            phantom_latents = image_embeds.get("phantom_latents", None)
            phantom_cfg_scale = image_embeds.get("phantom_cfg_scale", None)
            if not isinstance(phantom_cfg_scale, list):
                phantom_cfg_scale = [phantom_cfg_scale] * (steps +1)
            phantom_start_percent = image_embeds.get("phantom_start_percent", 0.0)
            phantom_end_percent = image_embeds.get("phantom_end_percent", 1.0)

        latent_video_length = noise.shape[1]

        # Initialize FreeInit filter if enabled
        freq_filter = None
        if freeinit_args is not None:
            from .freeinit.freeinit_utils import get_freq_filter, freq_mix_3d
            filter_shape = list(noise.shape)  # [batch, C, T, H, W]
            freq_filter = get_freq_filter(
                filter_shape,
                device=device,
                filter_type=freeinit_args.get("freeinit_method", "butterworth"),
                n=freeinit_args.get("freeinit_n", 4) if freeinit_args.get("freeinit_method", "butterworth") == "butterworth" else None,
                d_s=freeinit_args.get("freeinit_s", 1.0),
                d_t=freeinit_args.get("freeinit_t", 1.0)
            )
            if samples is not None:
                saved_generator_state = samples.get("generator_state", None)
                if saved_generator_state is not None:
                    seed_g.set_state(saved_generator_state)
        
        # UniAnimate
        if unianimate_poses is not None:
            transformer.dwpose_embedding.to(device, model["dtype"])
            dwpose_data = unianimate_poses["pose"].to(device, model["dtype"])
            dwpose_data = torch.cat([dwpose_data[:,:,:1].repeat(1,1,3,1,1), dwpose_data], dim=2)
            dwpose_data = transformer.dwpose_embedding(dwpose_data)
            log.info(f"UniAnimate pose embed shape: {dwpose_data.shape}")
            if dwpose_data.shape[2] > latent_video_length:
                log.warning(f"UniAnimate pose embed length {dwpose_data.shape[2]} is longer than the video length {latent_video_length}, truncating")
                dwpose_data = dwpose_data[:,:, :latent_video_length]
            elif dwpose_data.shape[2] < latent_video_length:
                log.warning(f"UniAnimate pose embed length {dwpose_data.shape[2]} is shorter than the video length {latent_video_length}, padding with last pose")
                pad_len = latent_video_length - dwpose_data.shape[2]
                pad = dwpose_data[:,:,:1].repeat(1,1,pad_len,1,1)
                dwpose_data = torch.cat([dwpose_data, pad], dim=2)
            dwpose_data_flat = rearrange(dwpose_data, 'b c f h w -> b (f h w) c').contiguous()
            
            random_ref_dwpose_data = None
            if image_cond is not None:
                transformer.randomref_embedding_pose.to(device)
                random_ref_dwpose = unianimate_poses.get("ref", None)
                if random_ref_dwpose is not None:
                    random_ref_dwpose_data = transformer.randomref_embedding_pose(
                        random_ref_dwpose.to(device)
                        ).unsqueeze(2).to(model["dtype"]) # [1, 20, 104, 60]
                
            unianim_data = {
                "dwpose": dwpose_data_flat,
                "random_ref": random_ref_dwpose_data.squeeze(0) if random_ref_dwpose_data is not None else None,
                "strength": unianimate_poses["strength"],
                "start_percent": unianimate_poses["start_percent"],
                "end_percent": unianimate_poses["end_percent"]
            }

        # FantasyTalking
        audio_proj = multitalk_audio_embedding = None
        audio_scale = 1.0
        if fantasytalking_embeds is not None:
            audio_proj = fantasytalking_embeds["audio_proj"].to(device)
            audio_scale = fantasytalking_embeds["audio_scale"]
            audio_cfg_scale = fantasytalking_embeds["audio_cfg_scale"]
            if not isinstance(audio_cfg_scale, list):
                audio_cfg_scale = [audio_cfg_scale] * (steps +1)
            log.info(f"Audio proj shape: {audio_proj.shape}")
        elif multitalk_embeds is not None:
            # Handle single or multiple speaker embeddings
            audio_features_in = multitalk_embeds.get("audio_features", None)
            if audio_features_in is None:
                multitalk_audio_embedding = None
            else:
                if isinstance(audio_features_in, list):
                    multitalk_audio_embedding = [emb.to(device, dtype) for emb in audio_features_in]
                else:
                    # keep backward-compatibility with single tensor input
                    multitalk_audio_embedding = [audio_features_in.to(device, dtype)]

            audio_scale = multitalk_embeds.get("audio_scale", 1.0)
            audio_cfg_scale = multitalk_embeds.get("audio_cfg_scale", 1.0)
            ref_target_masks = multitalk_embeds.get("ref_target_masks", None)
            if not isinstance(audio_cfg_scale, list):
                audio_cfg_scale = [audio_cfg_scale] * (steps + 1)

            shapes = [tuple(e.shape) for e in multitalk_audio_embedding]
            log.info(f"Multitalk audio features shapes (per speaker): {shapes}")

        # FantasyPortrait
        fantasy_portrait_input = None
        fantasy_portrait_embeds = image_embeds.get("portrait_embeds", None)
        if fantasy_portrait_embeds is not None:
            log.info("Using FantasyPortrait embeddings")
            fantasy_portrait_input = {
                "adapter_proj": fantasy_portrait_embeds.get("adapter_proj", None),
                "strength": fantasy_portrait_embeds.get("strength", 1.0),
                "start_percent": fantasy_portrait_embeds.get("start_percent", 0.0),
                "end_percent": fantasy_portrait_embeds.get("end_percent", 1.0),
            }
    
        # MiniMax Remover
        minimax_latents = minimax_mask_latents = None
        minimax_latents = image_embeds.get("minimax_latents", None)
        minimax_mask_latents = image_embeds.get("minimax_mask_latents", None)
        if minimax_latents is not None:
            log.info(f"minimax_latents: {minimax_latents.shape}")
            log.info(f"minimax_mask_latents: {minimax_mask_latents.shape}")
            minimax_latents = minimax_latents.to(device, dtype)
            minimax_mask_latents = minimax_mask_latents.to(device, dtype)

        # Stand-In
        standin_input = image_embeds.get("standin_input", None)

        # Context windows
        is_looped = False
        context_reference_latent = None
        if context_options is not None:
            context_schedule = context_options["context_schedule"]
            context_frames =  (context_options["context_frames"] - 1) // 4 + 1
            context_stride = context_options["context_stride"] // 4
            context_overlap = context_options["context_overlap"] // 4
            context_reference_latent = context_options.get("reference_latent", None)

            # Get total number of prompts
            num_prompts = len(text_embeds["prompt_embeds"])
            log.info(f"Number of prompts: {num_prompts}")
            # Calculate which section this context window belongs to
            section_size = (latent_video_length / num_prompts) if num_prompts != 0 else 1
            log.info(f"Section size: {section_size}")
            is_looped = context_schedule == "uniform_looped"

            seq_len = math.ceil((noise.shape[2] * noise.shape[3]) / 4 * context_frames)

            if context_options["freenoise"]:
                log.info("Applying FreeNoise")
                # code from AnimateDiff-Evolved by Kosinkadink (https://github.com/Kosinkadink/ComfyUI-AnimateDiff-Evolved)
                delta = context_frames - context_overlap
                for start_idx in range(0, latent_video_length-context_frames, delta):
                    place_idx = start_idx + context_frames
                    if place_idx >= latent_video_length:
                        break
                    end_idx = place_idx - 1

                    if end_idx + delta >= latent_video_length:
                        final_delta = latent_video_length - place_idx
                        list_idx = torch.tensor(list(range(start_idx,start_idx+final_delta)), device=torch.device("cpu"), dtype=torch.long)
                        list_idx = list_idx[torch.randperm(final_delta, generator=seed_g)]
                        noise[:, place_idx:place_idx + final_delta, :, :] = noise[:, list_idx, :, :]
                        break
                    list_idx = torch.tensor(list(range(start_idx,start_idx+delta)), device=torch.device("cpu"), dtype=torch.long)
                    list_idx = list_idx[torch.randperm(delta, generator=seed_g)]
                    noise[:, place_idx:place_idx + delta, :, :] = noise[:, list_idx, :, :]
            
            log.info(f"Context schedule enabled: {context_frames} frames, {context_stride} stride, {context_overlap} overlap")
            from .context_windows.context import get_context_scheduler, create_window_mask, WindowTracker
            self.window_tracker = WindowTracker(verbose=context_options["verbose"])
            context = get_context_scheduler(context_schedule)

        # vid2vid
        if samples is not None:
            saved_generator_state = samples.get("generator_state", None)
            if saved_generator_state is not None:
                seed_g.set_state(saved_generator_state)
            input_samples = samples["samples"].squeeze(0).to(noise)
            if input_samples.shape[1] != noise.shape[1]:
               input_samples = torch.cat([input_samples[:, :1].repeat(1, noise.shape[1] - input_samples.shape[1], 1, 1), input_samples], dim=1)
            
            if add_noise_to_samples:
               latent_timestep = timesteps[:1].to(noise)
               noise = noise * latent_timestep / 1000 + (1 - latent_timestep / 1000) * input_samples
            else:
                noise = input_samples

            mask = samples.get("noise_mask", None)
            if mask is not None:
                log.info(f"Latent mask shape: {mask.shape}")
                original_image = input_samples.to(device)
                if len(mask.shape) == 4:
                    mask = mask.squeeze(1)

                mask = torch.nn.functional.interpolate(
                    mask.unsqueeze(0).unsqueeze(0),  # Add batch and channel dims [1,1,T,H,W]
                    size=(noise.shape[1], noise.shape[2], noise.shape[3]),
                    mode='trilinear',
                    align_corners=False
                ).squeeze(0)  # Remove batch dim, keep channel dim
            
                # Add batch & channel dims for final output
                mask = mask.unsqueeze(0).repeat(1, noise.shape[0], 1, 1, 1)

                if mask.shape[2] != noise.shape[1]:
                    mask = torch.cat([torch.zeros(1, noise.shape[0], noise.shape[1] - mask.shape[2], noise.shape[2], noise.shape[3]), mask], dim=2)
        
        # extra latents (Pusa) and 5b
        latents_to_insert = add_index = None
        if (extra_latents := image_embeds.get("extra_latents", None)) is not None:
            all_indices = []
            for entry in extra_latents:
                add_index = entry["index"]
                num_extra_frames = entry["samples"].shape[2]
                noise[:, add_index:add_index+num_extra_frames] = entry["samples"].to(noise)
                log.info(f"Adding extra samples to latent indices {add_index} to {add_index+num_extra_frames-1}")
                all_indices.extend(range(add_index, add_index+num_extra_frames))


        latent = noise.to(device)

        #controlnet
        controlnet_latents = controlnet = None
        if transformer_options is not None:
            controlnet = transformer_options.get("controlnet", None)
            if controlnet is not None:
                self.controlnet = controlnet["controlnet"]
                controlnet_start = controlnet["controlnet_start"]
                controlnet_end = controlnet["controlnet_end"]
                controlnet_latents = controlnet["control_latents"]
                controlnet["controlnet_weight"] = controlnet["controlnet_strength"]
                controlnet["controlnet_stride"] = controlnet["control_stride"]

        #uni3c
        pcd_data = pcd_data_input = None
        if uni3c_embeds is not None:
            transformer.controlnet = uni3c_embeds["controlnet"]
            pcd_data = {
                "render_latent": uni3c_embeds["render_latent"].to(dtype),
                "render_mask": uni3c_embeds["render_mask"],
                "camera_embedding": uni3c_embeds["camera_embedding"],
                "controlnet_weight": uni3c_embeds["controlnet_weight"],
                "start": uni3c_embeds["start"],
                "end": uni3c_embeds["end"],
            }

        # Enhance-a-video (feta)
        if feta_args is not None and latent_video_length > 1:
            set_enhance_weight(feta_args["weight"])
            feta_start_percent = feta_args["start_percent"]
            feta_end_percent = feta_args["end_percent"]
            if context_options is not None:
                set_num_frames(context_frames)
            else:
                set_num_frames(latent_video_length)
            enhance_enabled = True
        else:
            feta_args = None
            enhance_enabled = False

        # EchoShot https://github.com/D2I-ai/EchoShot
        echoshot = False
        shot_len = None
        if text_embeds is not None:
            echoshot = text_embeds.get("echoshot", False)
        if echoshot:
            shot_num = len(text_embeds["prompt_embeds"])
            shot_len = [latent_video_length//shot_num] * (shot_num-1)
            shot_len.append(latent_video_length-sum(shot_len))
            rope_function = "default" #echoshot does not support comfy rope function
            log.info(f"Number of shots in prompt: {shot_num}, Shot token lengths: {shot_len}")

<<<<<<< HEAD
        #region transformer settings

        #blockswap init
=======
>>>>>>> 427e7be6
        
        mm.unload_all_models()
        mm.soft_empty_cache()
        gc.collect()
<<<<<<< HEAD

        if block_swap_args is not None and not weights_assigned:
=======

        #region transformer settings
        if transformer_options is not None:
            block_swap_args = transformer_options.get("block_swap_args", None)

        #blockswap init
        if block_swap_args is not None:
>>>>>>> 427e7be6
            transformer.use_non_blocking = block_swap_args.get("use_non_blocking", False)
            for name, param in transformer.named_parameters():
                if "block" not in name:
                    param.data = param.data.to(device)
                if "control_adapter" in name:
                    param.data = param.data.to(device)
                elif block_swap_args["offload_txt_emb"] and "txt_emb" in name:
                    param.data = param.data.to(offload_device)
                elif block_swap_args["offload_img_emb"] and "img_emb" in name:
                    param.data = param.data.to(offload_device)

            transformer.block_swap(
                block_swap_args["blocks_to_swap"] - 1 ,
                block_swap_args["offload_txt_emb"],
                block_swap_args["offload_img_emb"],
                vace_blocks_to_swap = block_swap_args.get("vace_blocks_to_swap", None),
                prefetch_blocks = block_swap_args.get("prefetch_blocks", 0),
                block_swap_debug = block_swap_args.get("block_swap_debug", False),
            )
        elif model["auto_cpu_offload"]:
            for module in transformer.modules():
                if hasattr(module, "offload"):
                    module.offload()
                if hasattr(module, "onload"):
                    module.onload()
            for block in transformer.blocks:
                block.modulation = torch.nn.Parameter(block.modulation.to(device))
            transformer.head.modulation = torch.nn.Parameter(transformer.head.modulation.to(device))

        #elif model["manual_offloading"]:
        #    transformer.to(device)

        # Initialize Cache if enabled
        transformer.enable_teacache = transformer.enable_magcache = transformer.enable_easycache = False
        cache_args = teacache_args if teacache_args is not None else cache_args #for backward compatibility on old workflows
        if cache_args is not None:            
           from .cache_methods.cache_methods import set_transformer_cache_method
           transformer = set_transformer_cache_method(transformer, timesteps, cache_args)

        # Initialize cache state
        self.cache_state = [None, None]
        if phantom_latents is not None:
            log.info(f"Phantom latents shape: {phantom_latents.shape}")
            self.cache_state = [None, None, None]
        self.cache_state_source = [None, None]
        self.cache_states_context = []

        # Skip layer guidance (SLG)
        if slg_args is not None:
            assert batched_cfg is not None, "Batched cfg is not supported with SLG"
            transformer.slg_blocks = slg_args["blocks"]
            transformer.slg_start_percent = slg_args["start_percent"]
            transformer.slg_end_percent = slg_args["end_percent"]
        else:
            transformer.slg_blocks = None

        # Setup radial attention
        if transformer.attention_mode == "radial_sage_attention":
            setup_radial_attention(transformer, transformer_options, latent, seq_len, latent_video_length, context_options=context_options)

        # FlowEdit setup
        if flowedit_args is not None:
            source_embeds = flowedit_args["source_embeds"]
            source_embeds = dict_to_device(source_embeds, device)
            source_image_embeds = flowedit_args.get("source_image_embeds", image_embeds)
            source_image_cond = source_image_embeds.get("image_embeds", None)
            source_clip_fea = source_image_embeds.get("clip_fea", clip_fea)
            if source_image_cond is not None:
                source_image_cond = source_image_cond.to(dtype)
            skip_steps = flowedit_args["skip_steps"]
            drift_steps = flowedit_args["drift_steps"]
            source_cfg = flowedit_args["source_cfg"]
            if not isinstance(source_cfg, list):
                source_cfg = [source_cfg] * (steps +1)
            drift_cfg = flowedit_args["drift_cfg"]
            if not isinstance(drift_cfg, list):
                drift_cfg = [drift_cfg] * (steps +1)

            x_init = samples["samples"].clone().squeeze(0).to(device)
            x_tgt = samples["samples"].squeeze(0).to(device)

            sample_scheduler = FlowMatchEulerDiscreteScheduler(
                num_train_timesteps=1000,
                shift=flowedit_args["drift_flow_shift"],
                use_dynamic_shifting=False)

            sampling_sigmas = get_sampling_sigmas(steps, flowedit_args["drift_flow_shift"])
           
            drift_timesteps, _ = retrieve_timesteps(
                sample_scheduler,
                device=device,
                sigmas=sampling_sigmas)

            if drift_steps > 0:
                drift_timesteps = torch.cat([drift_timesteps, torch.tensor([0]).to(drift_timesteps.device)]).to(drift_timesteps.device)
                timesteps[-drift_steps:] = drift_timesteps[-drift_steps:]

        # Experimental args
        use_cfg_zero_star = use_tangential = use_fresca = bidirectional_sampling =False
        raag_alpha = 0.0
        if experimental_args is not None:
            video_attention_split_steps = experimental_args.get("video_attention_split_steps", [])
            if video_attention_split_steps:
                transformer.video_attention_split_steps = [int(x.strip()) for x in video_attention_split_steps.split(",")]
            else:
                transformer.video_attention_split_steps = []

            use_zero_init = experimental_args.get("use_zero_init", True)
            use_cfg_zero_star = experimental_args.get("cfg_zero_star", False)
            use_tangential = experimental_args.get("use_tcfg", False)
            zero_star_steps = experimental_args.get("zero_star_steps", 0)
            raag_alpha = experimental_args.get("raag_alpha", 0.0)

            use_fresca = experimental_args.get("use_fresca", False)
            if use_fresca:
                fresca_scale_low = experimental_args.get("fresca_scale_low", 1.0)
                fresca_scale_high = experimental_args.get("fresca_scale_high", 1.25)
                fresca_freq_cutoff = experimental_args.get("fresca_freq_cutoff", 20)

            bidirectional_sampling = experimental_args.get("bidirectional_sampling", False)
            if bidirectional_sampling:
                import copy
                sample_scheduler_flipped = copy.deepcopy(sample_scheduler)
        
        #rope
        freqs = None
        transformer.rope_embedder.k = None
        transformer.rope_embedder.num_frames = None
        if "default" in rope_function or bidirectional_sampling:
            d = transformer.dim // transformer.num_heads
            freqs = torch.cat([
                rope_params(1024, d - 4 * (d // 6), L_test=latent_video_length, k=riflex_freq_index),
                rope_params(1024, 2 * (d // 6)),
                rope_params(1024, 2 * (d // 6))
            ],
            dim=1)
        elif "comfy" in rope_function:
            transformer.rope_embedder.k = riflex_freq_index
            transformer.rope_embedder.num_frames = latent_video_length
           
        transformer.rope_func = rope_function
        for block in transformer.blocks:
            block.rope_func = rope_function
        if transformer.vace_layers is not None:
            for block in transformer.vace_blocks:
                block.rope_func = rope_function

        #rope
        freqs = None
        transformer.rope_embedder.k = None
        transformer.rope_embedder.num_frames = None
        if "default" in rope_function or bidirectional_sampling:
            d = transformer.dim // transformer.num_heads
            freqs = torch.cat([
                rope_params(1024, d - 4 * (d // 6), L_test=latent_video_length, k=riflex_freq_index),
                rope_params(1024, 2 * (d // 6)),
                rope_params(1024, 2 * (d // 6))
            ],
            dim=1)
        elif "comfy" in rope_function:
            transformer.rope_embedder.k = riflex_freq_index
            transformer.rope_embedder.num_frames = latent_video_length
           
        transformer.rope_func = rope_function
        for block in transformer.blocks:
            block.rope_func = rope_function
        if transformer.vace_layers is not None:
            for block in transformer.vace_blocks:
                block.rope_func = rope_function

        #region model pred
        def predict_with_cfg(z, cfg_scale, positive_embeds, negative_embeds, timestep, idx, image_cond=None, clip_fea=None, 
                             control_latents=None, vace_data=None, unianim_data=None, audio_proj=None, control_camera_latents=None, 
                             add_cond=None, cache_state=None, context_window=None, multitalk_audio_embeds=None, fantasy_portrait_input=None, reverse_time=False):
            nonlocal transformer
            z = z.to(dtype)
            with torch.autocast(device_type=mm.get_autocast_device(device), dtype=dtype, enabled=("fp8" in model["quantization"])):

                if use_cfg_zero_star and (idx <= zero_star_steps) and use_zero_init:
                    return z*0, None

                nonlocal patcher
                current_step_percentage = idx / len(timesteps)
                control_lora_enabled = False
                image_cond_input = None
                if control_embeds is not None and control_camera_latents is None:
                    if control_lora:
                        control_lora_enabled = True
                    else:
                        if ((control_start_percent <= current_step_percentage <= control_end_percent) or \
                            (control_end_percent > 0 and idx == 0 and current_step_percentage >= control_start_percent)) and \
                            (control_latents is not None):
                            image_cond_input = torch.cat([control_latents.to(z), image_cond.to(z)])
                        else:
                            image_cond_input = torch.cat([torch.zeros_like(noise, device=device, dtype=dtype), image_cond.to(z)])
                        if fun_ref_image is not None:
                            fun_ref_input = fun_ref_image.to(z)
                        else:
                            fun_ref_input = torch.zeros_like(z, dtype=z.dtype)[:, 0].unsqueeze(1)

                    if control_lora:
                        if not control_start_percent <= current_step_percentage <= control_end_percent:
                            control_lora_enabled = False
                            if patcher.model.is_patched:
                                log.info("Unloading LoRA...")
                                patcher.unpatch_model(device)
                                patcher.model.is_patched = False
                        else:
                            image_cond_input = control_latents.to(z)
                            if not patcher.model.is_patched:
                                log.info("Loading LoRA...")
                                patcher = apply_lora(patcher, device, device, low_mem_load=False, control_lora=True)
                                patcher.model.is_patched = True
                                
                elif ATI_tracks is not None and ((ati_start_percent <= current_step_percentage <= ati_end_percent) or 
                              (ati_end_percent > 0 and idx == 0 and current_step_percentage >= ati_start_percent)):
                    image_cond_input = image_cond_ati.to(z)
                elif image_cond is not None:
                    if reverse_time: # Flip the image condition
                        image_cond_input = torch.cat([
                            torch.flip(image_cond[:4], dims=[1]), 
                            torch.flip(image_cond[4:], dims=[1])
                        ]).to(z)
                    else:
                        image_cond_input = image_cond.to(z)

                if control_camera_latents is not None:
                    if (control_camera_start_percent <= current_step_percentage <= control_camera_end_percent) or \
                            (control_end_percent > 0 and idx == 0 and current_step_percentage >= control_camera_start_percent):
                        control_camera_input = control_camera_latents.to(z)
                    else:
                        control_camera_input = None

                if recammaster is not None:
                    z = torch.cat([z, recam_latents.to(z)], dim=1)
                    
                use_phantom = False
                phantom_ref = None
                if phantom_latents is not None:
                    if (phantom_start_percent <= current_step_percentage <= phantom_end_percent) or \
                        (phantom_end_percent > 0 and idx == 0 and current_step_percentage >= phantom_start_percent):
                        phantom_ref = phantom_latents.to(z)
                        use_phantom = True
                        if cache_state is not None and len(cache_state) != 3:
                            cache_state.append(None)

                if controlnet_latents is not None:
                    if (controlnet_start <= current_step_percentage < controlnet_end):
                        self.controlnet.to(device)
                        controlnet_states = self.controlnet(
                            hidden_states=z.unsqueeze(0).to(device, self.controlnet.dtype),
                            timestep=timestep,
                            encoder_hidden_states=positive_embeds[0].unsqueeze(0).to(device, self.controlnet.dtype),
                            attention_kwargs=None,
                            controlnet_states=controlnet_latents.to(device, self.controlnet.dtype),
                            return_dict=False,
                        )[0]
                        if isinstance(controlnet_states, (tuple, list)):
                            controlnet["controlnet_states"] = [x.to(z) for x in controlnet_states]
                        else:
                            controlnet["controlnet_states"] = controlnet_states.to(z)

                add_cond_input = None
                if add_cond is not None:
                    if (add_cond_start_percent <= current_step_percentage <= add_cond_end_percent) or \
                        (add_cond_end_percent > 0 and idx == 0 and current_step_percentage >= add_cond_start_percent):
                        add_cond_input = add_cond

                if minimax_latents is not None:
                    if context_window is not None:
                        z = torch.cat([z, minimax_latents[:, context_window], minimax_mask_latents[:, context_window]], dim=0)
                    else:
                        z = torch.cat([z, minimax_latents, minimax_mask_latents], dim=0)
                
                if not multitalk_sampling and multitalk_audio_embedding is not None:
                    audio_embedding = multitalk_audio_embedding
                    audio_embs = []
                    indices = (torch.arange(4 + 1) - 2) * 1
                    human_num = len(audio_embedding)
                    # split audio with window size
                    if context_window is None:
                        for human_idx in range(human_num):   
                            center_indices = torch.arange(
                                0,
                                latent_video_length * 4 + 1 if add_cond is not None else (latent_video_length-1) * 4 + 1,
                                1).unsqueeze(1) + indices.unsqueeze(0)
                            center_indices = torch.clamp(center_indices, min=0, max=audio_embedding[human_idx].shape[0] - 1)
                            audio_emb = audio_embedding[human_idx][center_indices].unsqueeze(0).to(device)
                            audio_embs.append(audio_emb)
                    else:
                        for human_idx in range(human_num):
                            audio_start = context_window[0] * 4
                            audio_end = context_window[-1] * 4 + 1
                            #print("audio_start: ", audio_start, "audio_end: ", audio_end)
                            center_indices = torch.arange(audio_start, audio_end, 1).unsqueeze(1) + indices.unsqueeze(0)
                            center_indices = torch.clamp(center_indices, min=0, max=audio_embedding[human_idx].shape[0] - 1)
                            audio_emb = audio_embedding[human_idx][center_indices].unsqueeze(0).to(device)
                            audio_embs.append(audio_emb)
                    multitalk_audio_input = torch.concat(audio_embs, dim=0).to(dtype)
                    
                elif multitalk_sampling and multitalk_audio_embeds is not None:
                    multitalk_audio_input = multitalk_audio_embeds
                
                if context_window is not None and pcd_data is not None and pcd_data["render_latent"].shape[2] != context_frames:
                    pcd_data_input = {"render_latent": pcd_data["render_latent"][:, :, context_window]}
                    for k in pcd_data:
                        if k != "render_latent":
                            pcd_data_input[k] = pcd_data[k]
                else:
                    pcd_data_input = pcd_data

                 
                base_params = {
                    'seq_len': seq_len,
                    'device': device,
                    'freqs': freqs,
                    't': timestep,
                    'current_step': idx,
                    'last_step': len(timesteps) - 1 == idx,
                    'control_lora_enabled': control_lora_enabled,
                    'enhance_enabled': enhance_enabled,
                    'camera_embed': camera_embed,
                    'unianim_data': unianim_data,
                    'fun_ref': fun_ref_input if fun_ref_image is not None else None,
                    'fun_camera': control_camera_input if control_camera_latents is not None else None,
                    'audio_proj': audio_proj if fantasytalking_embeds is not None else None,
                    'audio_scale': audio_scale,
                    "pcd_data": pcd_data_input,
                    "controlnet": controlnet,
                    "add_cond": add_cond_input,
                    "nag_params": text_embeds.get("nag_params", {}),
                    "nag_context": text_embeds.get("nag_prompt_embeds", None),
                    "multitalk_audio": multitalk_audio_input if multitalk_audio_embedding is not None else None,
                    "ref_target_masks": ref_target_masks if multitalk_audio_embedding is not None else None,
                    "inner_t": [shot_len] if shot_len else None,
                    "standin_input": standin_input,
                    "fantasy_portrait_input": fantasy_portrait_input,
                    "phantom_ref": phantom_ref,
                    "reverse_time": reverse_time
                }

                batch_size = 1

                if not math.isclose(cfg_scale, 1.0):
                    if negative_embeds is None:
                        raise ValueError("Negative embeddings must be provided for CFG scale > 1.0")
                    if len(positive_embeds) > 1:
                        negative_embeds = negative_embeds * len(positive_embeds)

                try:
                    if not batched_cfg:
                        #cond
                        noise_pred_cond, cache_state_cond = transformer(
                            [z], context=positive_embeds, y=[image_cond_input] if image_cond_input is not None else None,
                            clip_fea=clip_fea, is_uncond=False, current_step_percentage=current_step_percentage,
                            pred_id=cache_state[0] if cache_state else None,
                            vace_data=vace_data, attn_cond=attn_cond,
                            **base_params
                        )
                        noise_pred_cond = noise_pred_cond[0].to(intermediate_device)
                        if math.isclose(cfg_scale, 1.0):
                            if use_fresca:
                                noise_pred_cond = fourier_filter(
                                    noise_pred_cond,
                                    scale_low=fresca_scale_low,
                                    scale_high=fresca_scale_high,
                                    freq_cutoff=fresca_freq_cutoff,
                                )
                            return noise_pred_cond, [cache_state_cond]
                        #uncond
                        if fantasytalking_embeds is not None:
                            if not math.isclose(audio_cfg_scale[idx], 1.0):
                                base_params['audio_proj'] = None
                        noise_pred_uncond, cache_state_uncond = transformer(
                            [z], context=negative_embeds, clip_fea=clip_fea_neg if clip_fea_neg is not None else clip_fea,
                            y=[image_cond_input] if image_cond_input is not None else None, 
                            is_uncond=True, current_step_percentage=current_step_percentage,
                            pred_id=cache_state[1] if cache_state else None,
                            vace_data=vace_data, attn_cond=attn_cond_neg,
                            **base_params
                        )
                        noise_pred_uncond = noise_pred_uncond[0].to(intermediate_device)
                        #phantom
                        if use_phantom and not math.isclose(phantom_cfg_scale[idx], 1.0):
                            noise_pred_phantom, cache_state_phantom = transformer(
                            [z], context=negative_embeds, clip_fea=clip_fea_neg if clip_fea_neg is not None else clip_fea,
                            y=[image_cond_input] if image_cond_input is not None else None, 
                            is_uncond=True, current_step_percentage=current_step_percentage,
                            pred_id=cache_state[2] if cache_state else None,
                            vace_data=None,
                            **base_params
                        )
                            noise_pred_phantom = noise_pred_phantom[0].to(intermediate_device)
                            
                            noise_pred = noise_pred_uncond + phantom_cfg_scale[idx] * (noise_pred_phantom - noise_pred_uncond) + cfg_scale * (noise_pred_cond - noise_pred_phantom)
                            return noise_pred, [cache_state_cond, cache_state_uncond, cache_state_phantom]
                        #fantasytalking
                        if fantasytalking_embeds is not None:
                            if not math.isclose(audio_cfg_scale[idx], 1.0):
                                if cache_state is not None and len(cache_state) != 3:
                                    cache_state.append(None)
                                base_params['audio_proj'] = None
                                noise_pred_no_audio, cache_state_audio = transformer(
                                    [z], context=positive_embeds, y=[image_cond_input] if image_cond_input is not None else None,
                                    clip_fea=clip_fea, is_uncond=False, current_step_percentage=current_step_percentage,
                                    pred_id=cache_state[2] if cache_state else None,
                                    vace_data=vace_data,
                                    **base_params
                                )
                                noise_pred_no_audio = noise_pred_no_audio[0].to(intermediate_device)
                                noise_pred = (
                                    noise_pred_uncond
                                    + cfg_scale * (noise_pred_no_audio - noise_pred_uncond)
                                    + audio_cfg_scale[idx] * (noise_pred_cond - noise_pred_no_audio)
                                    )
                                return noise_pred, [cache_state_cond, cache_state_uncond, cache_state_audio]
                        elif multitalk_audio_embedding is not None:
                            if not math.isclose(audio_cfg_scale[idx], 1.0):
                                if cache_state is not None and len(cache_state) != 3:
                                    cache_state.append(None)
                                base_params['multitalk_audio'] = torch.zeros_like(multitalk_audio_input)[-1:]
                                noise_pred_no_audio, cache_state_audio = transformer(
                                    [z], context=negative_embeds, y=[image_cond_input] if image_cond_input is not None else None,
                                    clip_fea=clip_fea, is_uncond=False, current_step_percentage=current_step_percentage,
                                    pred_id=cache_state[2] if cache_state else None,
                                    vace_data=vace_data,
                                    **base_params
                                )
                                noise_pred_no_audio = noise_pred_no_audio[0].to(intermediate_device)
                                noise_pred = (
                                    noise_pred_no_audio
                                    + cfg_scale * (noise_pred_cond - noise_pred_uncond)
                                    + audio_cfg_scale[idx] * (noise_pred_uncond - noise_pred_no_audio)
                                    )
                                return noise_pred, [cache_state_cond, cache_state_uncond, cache_state_audio]

                    #batched
                    else:
                        cache_state_uncond = None
                        [noise_pred_cond, noise_pred_uncond], cache_state_cond = transformer(
                            [z] + [z], context=positive_embeds + negative_embeds, 
                            y=[image_cond_input] + [image_cond_input] if image_cond_input is not None else None,
                            clip_fea=clip_fea.repeat(2,1,1), is_uncond=False, current_step_percentage=current_step_percentage,
                            pred_id=cache_state[0] if cache_state else None,
                            **base_params
                        )
                except Exception as e:
                    log.error(f"Error during model prediction: {e}")
                    if force_offload:
                        if model["manual_offloading"]:
                            offload_transformer(transformer)
                    raise e

                #https://github.com/WeichenFan/CFG-Zero-star/
                if use_cfg_zero_star:
                    alpha = optimized_scale(
                        noise_pred_cond.view(batch_size, -1),
                        noise_pred_uncond.view(batch_size, -1)
                    ).view(batch_size, 1, 1, 1)
                else:
                    alpha = 1.0
                
                noise_pred_uncond_scaled = noise_pred_uncond * alpha

                if use_tangential:
                    noise_pred_uncond_scaled = tangential_projection(noise_pred_cond, noise_pred_uncond_scaled)

                # RAAG (RATIO-aware Adaptive Guidance)
                if raag_alpha > 0.0:
                    cfg_scale = get_raag_guidance(noise_pred_cond, noise_pred_uncond_scaled, cfg_scale, raag_alpha)
                    log.info(f"RAAG modified cfg: {cfg_scale}")

                #https://github.com/WikiChao/FreSca
                if use_fresca:
                    filtered_cond = fourier_filter(
                        noise_pred_cond - noise_pred_uncond,
                        scale_low=fresca_scale_low,
                        scale_high=fresca_scale_high,
                        freq_cutoff=fresca_freq_cutoff,
                    )
                    noise_pred = noise_pred_uncond_scaled + cfg_scale * filtered_cond * alpha
                else:
                    noise_pred = noise_pred_uncond_scaled + cfg_scale * (noise_pred_cond - noise_pred_uncond_scaled)
                

                return noise_pred, [cache_state_cond, cache_state_uncond]

        if args.preview_method in [LatentPreviewMethod.Auto, LatentPreviewMethod.Latent2RGB]: #default for latent2rgb
            from latent_preview import prepare_callback
        else:
            from .latent_preview import prepare_callback #custom for tiny VAE previews
        callback = prepare_callback(patcher, len(timesteps))

        log.info(f"Input sequence length: {seq_len}")
        log.info(f"Sampling {(latent_video_length-1) * 4 + 1} frames at {latent.shape[3]*vae_upscale_factor}x{latent.shape[2]*vae_upscale_factor} with {steps} steps")

        intermediate_device = device

        # diff diff prep
        masks = None
        if samples is not None and mask is not None:
            mask = 1 - mask
            thresholds = torch.arange(len(timesteps), dtype=original_image.dtype) / len(timesteps)
            thresholds = thresholds.unsqueeze(1).unsqueeze(1).unsqueeze(1).unsqueeze(1).to(device)
            masks = mask.repeat(len(timesteps), 1, 1, 1, 1).to(device) 
            masks = masks > thresholds

        latent_shift_loop = False
        if loop_args is not None:
            latent_shift_loop = True
            is_looped = True
            latent_skip = loop_args["shift_skip"]
            latent_shift_start_percent = loop_args["start_percent"]
            latent_shift_end_percent = loop_args["end_percent"]
            shift_idx = 0

        #clear memory before sampling
        mm.soft_empty_cache()
        gc.collect()
        try:
            torch.cuda.reset_peak_memory_stats(device)
            #torch.cuda.memory._record_memory_history(max_entries=100000)
        except:
            pass

        # Main sampling loop with FreeInit iterations
        iterations = freeinit_args.get("freeinit_num_iters", 3) if freeinit_args is not None else 1
        current_latent = latent
        
        for iter_idx in range(iterations): 

            # FreeInit noise reinitialization (after first iteration)
            if freeinit_args is not None and iter_idx > 0:
                # restart scheduler for each iteration
                sample_scheduler, timesteps = get_scheduler(scheduler, steps, shift, device, transformer.dim, flowedit_args, denoise_strength, sigmas=sigmas)

                # Re-apply start_step and end_step logic to timesteps and sigmas
                if end_step != -1:
                    timesteps = timesteps[:end_step]
                    sample_scheduler.sigmas = sample_scheduler.sigmas[:end_step+1]
                if start_step > 0:
                    timesteps = timesteps[start_step:]
                    sample_scheduler.sigmas = sample_scheduler.sigmas[start_step:]
                if hasattr(sample_scheduler, 'timesteps'):
                    sample_scheduler.timesteps = timesteps

                # Diffuse current latent to t=999
                diffuse_timesteps = torch.full((noise.shape[0],), 999, device=device, dtype=torch.long)
                z_T = add_noise(
                    current_latent.to(device),
                    initial_noise_saved.to(device),
                    diffuse_timesteps
                )

                # Generate new random noise
                z_rand = torch.randn(z_T.shape, dtype=torch.float32, generator=seed_g, device=torch.device("cpu"))

                # Apply frequency mixing
                current_latent = freq_mix_3d(z_T.to(torch.float32), z_rand.to(device), LPF=freq_filter)
                current_latent = current_latent.to(dtype)

            # Store initial noise for first iteration
            if freeinit_args is not None and iter_idx == 0:
                initial_noise_saved = current_latent.detach().clone()
                if samples is not None:
                    current_latent = input_samples.to(device)
                    continue
            
            # Reset per-iteration states
            self.cache_state = [None, None]
            self.cache_state_source = [None, None]
            self.cache_states_context = []
            if context_options is not None:
                self.window_tracker = WindowTracker(verbose=context_options["verbose"])
            
            # Set latent for denoising
            latent = current_latent

            try:
                pbar = ProgressBar(len(timesteps))
                #region main loop start
                for idx, t in enumerate(tqdm(timesteps)):
                    if flowedit_args is not None:
                        if idx < skip_steps:
                            continue

                    # diff diff
                    if masks is not None:
                        if idx < len(timesteps) - 1:
                            noise_timestep = timesteps[idx+1]
                            image_latent = sample_scheduler.scale_noise(
                                original_image, torch.tensor([noise_timestep]), noise.to(device)
                            )
                            mask = masks[idx]
                            mask = mask.to(latent)
                            latent = image_latent * mask + latent * (1-mask)
                            # end diff diff

                    if bidirectional_sampling:
                        latent_flipped = torch.flip(latent, dims=[1])
                        latent_model_input_flipped = latent_flipped.to(device)

                    latent_model_input = latent.to(device)

                    current_step_percentage = idx / len(timesteps)

                    timestep = torch.tensor([t]).to(device)
                    if scheduler == "flowmatch_pusa" or (is_5b and 'all_indices' in locals()):
                        orig_timestep = timestep
                        timestep = timestep.unsqueeze(1).repeat(1, latent_video_length)
                        if extra_latents is not None:
                            if 'all_indices' in locals() and all_indices:
                                timestep[:, all_indices] = 0
                            #print("timestep: ", timestep)

                    ### latent shift
                    if latent_shift_loop:
                        if latent_shift_start_percent <= current_step_percentage <= latent_shift_end_percent:
                            latent_model_input = torch.cat([latent_model_input[:, shift_idx:]] + [latent_model_input[:, :shift_idx]], dim=1)

                    #enhance-a-video
                    enhance_enabled = False
                    if feta_args is not None and feta_start_percent <= current_step_percentage <= feta_end_percent:
                        enhance_enabled = True                    

                    #flow-edit
                    if flowedit_args is not None:
                        sigma = t / 1000.0
                        sigma_prev = (timesteps[idx + 1] if idx < len(timesteps) - 1 else timesteps[-1]) / 1000.0
                        noise = torch.randn(x_init.shape, generator=seed_g, device=torch.device("cpu"))
                        if idx < len(timesteps) - drift_steps:
                            cfg = drift_cfg
                        
                        zt_src = (1-sigma) * x_init + sigma * noise.to(t)
                        zt_tgt = x_tgt + zt_src - x_init

                        #source
                        if idx < len(timesteps) - drift_steps:
                            if context_options is not None:
                                counter = torch.zeros_like(zt_src, device=intermediate_device)
                                vt_src = torch.zeros_like(zt_src, device=intermediate_device)
                                context_queue = list(context(idx, steps, latent_video_length, context_frames, context_stride, context_overlap))
                                for c in context_queue:
                                    window_id = self.window_tracker.get_window_id(c)

                                    if cache_args is not None:
                                        current_teacache = self.window_tracker.get_teacache(window_id, self.cache_state)
                                    else:
                                        current_teacache = None

                                    prompt_index = min(int(max(c) / section_size), num_prompts - 1)
                                    if context_options["verbose"]:
                                        log.info(f"Prompt index: {prompt_index}")

                                    if len(source_embeds["prompt_embeds"]) > 1:
                                        positive = source_embeds["prompt_embeds"][prompt_index]
                                    else:
                                        positive = source_embeds["prompt_embeds"]

                                    partial_img_emb = None
                                    if source_image_cond is not None:
                                        partial_img_emb = source_image_cond[:, c, :, :]
                                        partial_img_emb[:, 0, :, :] = source_image_cond[:, 0, :, :].to(intermediate_device)

                                    partial_zt_src = zt_src[:, c, :, :]
                                    vt_src_context, new_teacache = predict_with_cfg(
                                        partial_zt_src, cfg[idx], 
                                        positive, source_embeds["negative_prompt_embeds"],
                                        timestep, idx, partial_img_emb, control_latents,
                                        source_clip_fea, current_teacache)
                                    
                                    if cache_args is not None:
                                        self.window_tracker.cache_states[window_id] = new_teacache

                                    window_mask = create_window_mask(vt_src_context, c, latent_video_length, context_overlap)
                                    vt_src[:, c, :, :] += vt_src_context * window_mask
                                    counter[:, c, :, :] += window_mask
                                vt_src /= counter
                            else:
                                vt_src, self.cache_state_source = predict_with_cfg(
                                    zt_src, cfg[idx], 
                                    source_embeds["prompt_embeds"], 
                                    source_embeds["negative_prompt_embeds"],
                                    timestep, idx, source_image_cond, 
                                    source_clip_fea, control_latents,
                                    cache_state=self.cache_state_source)
                        else:
                            if idx == len(timesteps) - drift_steps:
                                x_tgt = zt_tgt
                            zt_tgt = x_tgt
                            vt_src = 0
                        #target
                        if context_options is not None:
                            counter = torch.zeros_like(zt_tgt, device=intermediate_device)
                            vt_tgt = torch.zeros_like(zt_tgt, device=intermediate_device)
                            context_queue = list(context(idx, steps, latent_video_length, context_frames, context_stride, context_overlap))
                            for c in context_queue:
                                window_id = self.window_tracker.get_window_id(c)

                                if cache_args is not None:
                                    current_teacache = self.window_tracker.get_teacache(window_id, self.cache_state)
                                else:
                                    current_teacache = None

                                prompt_index = min(int(max(c) / section_size), num_prompts - 1)
                                if context_options["verbose"]:
                                    log.info(f"Prompt index: {prompt_index}")
                            
                                if len(text_embeds["prompt_embeds"]) > 1:
                                    positive = text_embeds["prompt_embeds"][prompt_index]
                                else:
                                    positive = text_embeds["prompt_embeds"]
                                
                                partial_img_emb = None
                                partial_control_latents = None
                                if image_cond is not None:
                                    partial_img_emb = image_cond[:, c, :, :]
                                    partial_img_emb[:, 0, :, :] = image_cond[:, 0, :, :].to(intermediate_device)
                                if control_latents is not None:
                                    partial_control_latents = control_latents[:, c, :, :]

                                partial_zt_tgt = zt_tgt[:, c, :, :]
                                vt_tgt_context, new_teacache = predict_with_cfg(
                                    partial_zt_tgt, cfg[idx], 
                                    positive, text_embeds["negative_prompt_embeds"],
                                    timestep, idx, partial_img_emb, partial_control_latents,
                                    clip_fea, current_teacache)
                                
                                if cache_args is not None:
                                    self.window_tracker.cache_states[window_id] = new_teacache
                                
                                window_mask = create_window_mask(vt_tgt_context, c, latent_video_length, context_overlap)
                                vt_tgt[:, c, :, :] += vt_tgt_context * window_mask
                                counter[:, c, :, :] += window_mask
                            vt_tgt /= counter
                        else:
                            vt_tgt, self.cache_state = predict_with_cfg(
                                zt_tgt, cfg[idx], 
                                text_embeds["prompt_embeds"], 
                                text_embeds["negative_prompt_embeds"], 
                                timestep, idx, image_cond, clip_fea, control_latents,
                                cache_state=self.cache_state)
                        v_delta = vt_tgt - vt_src
                        x_tgt = x_tgt.to(torch.float32)
                        v_delta = v_delta.to(torch.float32)
                        x_tgt = x_tgt + (sigma_prev - sigma) * v_delta
                        x0 = x_tgt
                    #region context windowing
                    elif context_options is not None:
                        counter = torch.zeros_like(latent_model_input, device=intermediate_device)
                        noise_pred = torch.zeros_like(latent_model_input, device=intermediate_device)
                        context_queue = list(context(idx, steps, latent_video_length, context_frames, context_stride, context_overlap))
                        fraction_per_context = 1.0 / len(context_queue)
                        context_pbar = ProgressBar(steps)
                        step_start_progress = idx

                        # Validate all context windows before processing
                        max_idx = latent_model_input.shape[1] if latent_model_input.ndim > 1 else 0
                        for window_indices in context_queue:
                            if not all(0 <= idx < max_idx for idx in window_indices):
                                raise ValueError(f"Invalid context window indices {window_indices} for latent_model_input with shape {latent_model_input.shape}")

                        for i, c in enumerate(context_queue):
                            window_id = self.window_tracker.get_window_id(c)
                            
                            if cache_args is not None:
                                current_teacache = self.window_tracker.get_teacache(window_id, self.cache_state)
                            else:
                                current_teacache = None

                            prompt_index = min(int(max(c) / section_size), num_prompts - 1)
                            if context_options["verbose"]:
                                log.info(f"Prompt index: {prompt_index}")
                            
                            # Use the appropriate prompt for this section
                            if len(text_embeds["prompt_embeds"]) > 1:
                                positive = [text_embeds["prompt_embeds"][prompt_index]]
                            else:
                                positive = text_embeds["prompt_embeds"]

                            partial_img_emb = None
                            partial_control_latents = None
                            if image_cond is not None:
                                partial_img_emb = image_cond[:, c]
                                
                                if c[0] != 0 and context_reference_latent is not None:
                                    new_init_image = context_reference_latent[:, 0].to(intermediate_device)
                                    # Concatenate the first 4 channels of partial_img_emb with new_init_image to match the required shape
                                    if new_init_image.shape[0] + 4 == partial_img_emb.shape[0]:
                                        partial_img_emb[:, 0] = torch.cat([
                                            image_cond[:4, 0],
                                            new_init_image
                                        ], dim=0)
                                    else:
                                        # fallback to original assignment if shape matches
                                        partial_img_emb[:, 0] = new_init_image
                                else:
                                    new_init_image = image_cond[:, 0].to(intermediate_device)
                                    partial_img_emb[:, 0] = new_init_image

                                if control_latents is not None:
                                    partial_control_latents = control_latents[:, c]
                            
                            partial_control_camera_latents = None
                            if control_camera_latents is not None:
                                partial_control_camera_latents = control_camera_latents[:, :, c]
                            
                            partial_vace_context = None
                            if vace_data is not None:
                                window_vace_data = []
                                for vace_entry in vace_data:
                                    partial_context = vace_entry["context"][0][:, c]
                                    if has_ref:
                                        partial_context[:, 0] = vace_entry["context"][0][:, 0]
                                    
                                    window_vace_data.append({
                                        "context": [partial_context], 
                                        "scale": vace_entry["scale"],
                                        "start": vace_entry["start"], 
                                        "end": vace_entry["end"],
                                        "seq_len": vace_entry["seq_len"]
                                    })
                                
                                partial_vace_context = window_vace_data

                            partial_audio_proj = None
                            if fantasytalking_embeds is not None:
                                partial_audio_proj = audio_proj[:, c]

                            partial_fantasy_portrait_input = None
                            if fantasy_portrait_input is not None:
                                partial_fantasy_portrait_input = fantasy_portrait_input.copy()
                                partial_fantasy_portrait_input["adapter_proj"] = fantasy_portrait_input["adapter_proj"][:, c]

                            partial_latent_model_input = latent_model_input[:, c]
                            if latents_to_insert is not None and c[0] != 0:
                                partial_latent_model_input[:, :1] = latents_to_insert

                            partial_unianim_data = None
                            if unianim_data is not None:
                                partial_dwpose = dwpose_data[:, :, c]
                                partial_dwpose_flat=rearrange(partial_dwpose, 'b c f h w -> b (f h w) c')
                                partial_unianim_data = {
                                    "dwpose": partial_dwpose_flat,
                                    "random_ref": unianim_data["random_ref"],
                                    "strength": unianimate_poses["strength"],
                                    "start_percent": unianimate_poses["start_percent"],
                                    "end_percent": unianimate_poses["end_percent"]
                                }
                                
                            partial_add_cond = None
                            if add_cond is not None:
                                partial_add_cond = add_cond[:, :, c].to(device, dtype)

                            if len(timestep.shape) != 1:
                                partial_timestep = timestep[:, c]
                                partial_timestep[:, :1] = 0
                            else:
                                partial_timestep = timestep
                            #print("Partial timestep:", partial_timestep)

                            noise_pred_context, new_teacache = predict_with_cfg(
                                partial_latent_model_input, 
                                cfg[idx], positive, 
                                text_embeds["negative_prompt_embeds"], 
                                partial_timestep, idx, partial_img_emb, clip_fea, partial_control_latents, partial_vace_context, partial_unianim_data,partial_audio_proj,
                                partial_control_camera_latents, partial_add_cond, current_teacache, context_window=c, fantasy_portrait_input=partial_fantasy_portrait_input)

                            if cache_args is not None:
                                self.window_tracker.cache_states[window_id] = new_teacache

                            window_mask = create_window_mask(noise_pred_context, c, latent_video_length, context_overlap, looped=is_looped, window_type=context_options["fuse_method"])                    
                            noise_pred[:, c] += noise_pred_context * window_mask
                            counter[:, c] += window_mask
                            context_pbar.update_absolute(step_start_progress + (i + 1) * fraction_per_context, steps)
                        noise_pred /= counter
                    #region multitalk
                    elif multitalk_sampling:
                        original_image = cond_image = image_embeds.get("multitalk_start_image", None)
                        offload = image_embeds.get("force_offload", False)
                        tiled_vae = image_embeds.get("tiled_vae", False)
                        frame_num = clip_length = image_embeds.get("num_frames", 81)
                        vae = image_embeds.get("vae", None)
                        clip_embeds = image_embeds.get("clip_context", None)
                        colormatch = image_embeds.get("colormatch", "disabled")
                        motion_frame = image_embeds.get("motion_frame", 25)
                        target_w = image_embeds.get("target_w", None)
                        target_h = image_embeds.get("target_h", None)

                        gen_video_list = []
                        is_first_clip = True
                        arrive_last_frame = False
                        cur_motion_frames_num = 1
                        audio_start_idx = iteration_count = 0
                        audio_end_idx = audio_start_idx + clip_length
                        indices = (torch.arange(4 + 1) - 2) * 1
                        
                        if multitalk_embeds is not None:
                            total_frames = len(multitalk_audio_embedding)

                        estimated_iterations = total_frames // (frame_num - motion_frame) + 1
                        loop_pbar = tqdm(total=estimated_iterations, desc="Generating video clips")
                        callback = prepare_callback(patcher, estimated_iterations)

                        audio_embedding = multitalk_audio_embedding
                        human_num = len(audio_embedding)
                        audio_embs = None
                        while True: # start video generation iteratively
                            if multitalk_embeds is not None:
                                audio_embs = []
                                # split audio with window size
                                for human_idx in range(human_num):   
                                    center_indices = torch.arange(audio_start_idx, audio_end_idx, 1).unsqueeze(1) + indices.unsqueeze(0)
                                    center_indices = torch.clamp(center_indices, min=0, max=audio_embedding[human_idx].shape[0]-1)
                                    audio_emb = audio_embedding[human_idx][center_indices].unsqueeze(0).to(device)
                                    audio_embs.append(audio_emb)
                                audio_embs = torch.concat(audio_embs, dim=0).to(dtype)

                            h, w = cond_image.shape[-2], cond_image.shape[-1]
                            lat_h, lat_w = h // VAE_STRIDE[1], w // VAE_STRIDE[2]
                            seq_len = ((frame_num - 1) // VAE_STRIDE[0] + 1) * lat_h * lat_w // (PATCH_SIZE[1] * PATCH_SIZE[2])

                            noise = torch.randn(
                                16, (frame_num - 1) // 4 + 1,
                                lat_h, lat_w, dtype=torch.float32, device=torch.device("cpu"), generator=seed_g).to(device)

                            # get mask
                            msk = torch.ones(1, frame_num, lat_h, lat_w, device=device)
                            msk[:, cur_motion_frames_num:] = 0
                            msk = torch.concat([
                                torch.repeat_interleave(msk[:, 0:1], repeats=4, dim=1), msk[:, 1:]
                            ], dim=1)
                            msk = msk.view(1, msk.shape[1] // 4, 4, lat_h, lat_w)
                            msk = msk.transpose(1, 2).to(dtype) # B 4 T H W

                            mm.soft_empty_cache()

                            # zero padding and vae encode
                            video_frames = torch.zeros(1, cond_image.shape[1], frame_num-cond_image.shape[2], target_h, target_w, device=device, dtype=vae.dtype)
                            padding_frames_pixels_values = torch.concat([cond_image.to(device, vae.dtype), video_frames], dim=2)

                            vae.to(device)
                            y = vae.encode(padding_frames_pixels_values, device=device, tiled=tiled_vae).to(dtype)
                            vae.to(offload_device)

                            cur_motion_frames_latent_num = int(1 + (cur_motion_frames_num-1) // 4)
                            latent_motion_frames = y[:, :, :cur_motion_frames_latent_num][0] # C T H W
                            y = torch.concat([msk, y], dim=1) # B 4+C T H W
                            mm.soft_empty_cache()

                            if scheduler == "multitalk":
                                timesteps = list(np.linspace(1000, 1, steps, dtype=np.float32))
                                timesteps.append(0.)
                                timesteps = [torch.tensor([t], device=device) for t in timesteps]
                                timesteps = [timestep_transform(t, shift=shift, num_timesteps=1000) for t in timesteps]
                            else:
                                sample_scheduler, timesteps = get_scheduler(scheduler, steps, shift, device, transformer.dim, flowedit_args, denoise_strength, sigmas=sigmas)

                                transformed_timesteps = []
                                for t in timesteps:
                                    t_tensor = torch.tensor([t.item()], device=device)
                                    transformed_timesteps.append(t_tensor)

                                transformed_timesteps.append(torch.tensor([0.], device=device))
                                timesteps = transformed_timesteps
                            
                            # sample videos
                            latent = noise

                            # injecting motion frames
                            if not is_first_clip:
                                latent_motion_frames = latent_motion_frames.to(latent.dtype).to(device)
                                motion_add_noise = torch.randn(latent_motion_frames.shape, device=torch.device("cpu"), generator=seed_g).to(device).contiguous()
                                add_latent = add_noise(latent_motion_frames, motion_add_noise, timesteps[0])
                                _, T_m, _, _ = add_latent.shape
                                latent[:, :T_m] = add_latent

                            if offload:
                                #blockswap init
                                if transformer_options is not None:
                                    block_swap_args = transformer_options.get("block_swap_args", None)

                                if block_swap_args is not None:
                                    transformer.use_non_blocking = block_swap_args.get("use_non_blocking", False)
                                    for name, param in transformer.named_parameters():
                                        if "block" not in name:
                                            param.data = param.data.to(device)
                                        if "control_adapter" in name:
                                            param.data = param.data.to(device)
                                        elif block_swap_args["offload_txt_emb"] and "txt_emb" in name:
                                            param.data = param.data.to(offload_device)
                                        elif block_swap_args["offload_img_emb"] and "img_emb" in name:
                                            param.data = param.data.to(offload_device)

                                    transformer.block_swap(
                                        block_swap_args["blocks_to_swap"] - 1 ,
                                        block_swap_args["offload_txt_emb"],
                                        block_swap_args["offload_img_emb"],
                                        vace_blocks_to_swap = block_swap_args.get("vace_blocks_to_swap", None),
                                    )

                                elif model["auto_cpu_offload"]:
                                    for module in transformer.modules():
                                        if hasattr(module, "offload"):
                                            module.offload()
                                        if hasattr(module, "onload"):
                                            module.onload()
                                elif model["manual_offloading"]:
                                    transformer.to(device)

                            comfy_pbar = ProgressBar(len(timesteps)-1)
                            for i in tqdm(range(len(timesteps)-1)):
                                timestep = timesteps[i]
                                latent_model_input = latent.to(device)

                                noise_pred, self.cache_state = predict_with_cfg(
                                    latent_model_input, 
                                    cfg[idx], 
                                    text_embeds["prompt_embeds"], 
                                    text_embeds["negative_prompt_embeds"], 
                                    timestep, idx, y.squeeze(0), clip_embeds.to(dtype), control_latents, vace_data, unianim_data, audio_proj, control_camera_latents, add_cond,
                                    cache_state=self.cache_state, multitalk_audio_embeds=audio_embs)

                                if callback is not None:
                                    callback_latent = (latent_model_input.to(device) - noise_pred.to(device) * t.to(device) / 1000).detach().permute(1,0,2,3)
                                    callback(iteration_count, callback_latent, None, estimated_iterations)

                                # update latent
                                if scheduler == "multitalk":
                                    noise_pred = -noise_pred
                                    dt = timesteps[i] - timesteps[i + 1]
                                    dt = dt / 1000
                                    latent = latent + noise_pred * dt[:, None, None, None]
                                else:
                                    latent = latent.to(intermediate_device)

                                    temp_x0 = sample_scheduler.step(
                                        noise_pred.unsqueeze(0),
                                        timestep,
                                        latent.unsqueeze(0),
                                        **scheduler_step_args)[0]
                                    latent = temp_x0.squeeze(0)

                                # injecting motion frames
                                if not is_first_clip:
                                    latent_motion_frames = latent_motion_frames.to(latent.dtype).to(device)
                                    motion_add_noise = torch.randn(latent_motion_frames.shape, device=torch.device("cpu"), generator=seed_g).to(device).contiguous()
                                    add_latent = add_noise(latent_motion_frames, motion_add_noise, timesteps[i+1])
                                    _, T_m, _, _ = add_latent.shape
                                    latent[:, :T_m] = add_latent

                                x0 = latent.to(device)
                                del latent_model_input, timestep
                                comfy_pbar.update(1)

                            if offload:
                                transformer.to(offload_device)
                            vae.to(device)
                            videos = vae.decode(x0.unsqueeze(0).to(vae.dtype), device=device, tiled=tiled_vae)
                            vae.to(offload_device)
                            
                            # cache generated samples
                            videos = torch.stack(videos).cpu() # B C T H W
                            if colormatch != "disabled":
                                videos = videos[0].permute(1, 2, 3, 0).cpu().float().numpy()
                                from color_matcher import ColorMatcher
                                cm = ColorMatcher()
                                cm_result_list = []
                                for img in videos:
                                    cm_result = cm.transfer(src=img, ref=original_image[0].permute(1, 2, 3, 0).squeeze(0).cpu().numpy(), method=colormatch)
                                    cm_result_list.append(torch.from_numpy(cm_result))
                        
                                videos = torch.stack(cm_result_list, dim=0).to(torch.float32).permute(3, 0, 1, 2).unsqueeze(0)

                            if is_first_clip:
                                gen_video_list.append(videos)
                            else:
                                gen_video_list.append(videos[:, :, cur_motion_frames_num:])

                            # decide whether is done
                            if arrive_last_frame: 
                                loop_pbar.update(estimated_iterations - iteration_count)
                                loop_pbar.close()
                                break

                            # update next condition frames
                            is_first_clip = False
                            cur_motion_frames_num = motion_frame

                            cond_image = videos[:, :, -cur_motion_frames_num:].to(torch.float32).to(device)

                            # Update progress bar
                            iteration_count += 1
                            loop_pbar.update(1)

                            # Repeat audio emb
                            if multitalk_embeds is not None:
                                audio_start_idx += (frame_num - cur_motion_frames_num)
                                audio_end_idx = audio_start_idx + clip_length
                                if audio_end_idx >= len(audio_embedding[0]):
                                    arrive_last_frame = True
                                    miss_lengths = []
                                    source_frames = []
                                    for human_inx in range(human_num):
                                        source_frame = len(audio_embedding[human_inx])
                                        source_frames.append(source_frame)
                                        if audio_end_idx >= len(audio_embedding[human_inx]):
                                            miss_length   = audio_end_idx - len(audio_embedding[human_inx]) + 3 
                                            add_audio_emb = torch.flip(audio_embedding[human_inx][-1*miss_length:], dims=[0])
                                            audio_embedding[human_inx] = torch.cat([audio_embedding[human_inx], add_audio_emb], dim=0)
                                            miss_lengths.append(miss_length)
                                        else:
                                            miss_lengths.append(0)
                        
                        gen_video_samples = torch.cat(gen_video_list, dim=2).to(torch.float32)
                        
                        del noise, latent
                        if force_offload:
                            if model["manual_offloading"]:
                                transformer.to(offload_device)
                                mm.soft_empty_cache()
                                gc.collect()
                        try:
                            print_memory(device)
                            torch.cuda.reset_peak_memory_stats(device)
                        except:
                            pass
                        return {"video": gen_video_samples[0].permute(1, 2, 3, 0).cpu()},
                    
                    #region normal inference
                    else:
                        noise_pred, self.cache_state = predict_with_cfg(
                            latent_model_input, 
                            cfg[idx], 
                            text_embeds["prompt_embeds"], 
                            text_embeds["negative_prompt_embeds"], 
                            timestep, idx, image_cond, clip_fea, control_latents, vace_data, unianim_data, audio_proj, control_camera_latents, add_cond,
                            cache_state=self.cache_state, fantasy_portrait_input=fantasy_portrait_input)
                        if bidirectional_sampling:
                            noise_pred_flipped, self.cache_state = predict_with_cfg(
                            latent_model_input_flipped, 
                            cfg[idx], 
                            text_embeds["prompt_embeds"], 
                            text_embeds["negative_prompt_embeds"], 
                            timestep, idx, image_cond, clip_fea, control_latents, vace_data, unianim_data, audio_proj, control_camera_latents, add_cond,
                            cache_state=self.cache_state, fantasy_portrait_input=fantasy_portrait_input, reverse_time=True)

                    if latent_shift_loop:
                        #reverse latent shift
                        if latent_shift_start_percent <= current_step_percentage <= latent_shift_end_percent:
                            noise_pred = torch.cat([noise_pred[:, latent_video_length - shift_idx:]] + [noise_pred[:, :latent_video_length - shift_idx]], dim=1)
                            shift_idx = (shift_idx + latent_skip) % latent_video_length
                        
                    
                    if flowedit_args is None:
                        latent = latent.to(intermediate_device)
                        
                        if len(timestep.shape) != 1 and scheduler != "flowmatch_pusa": #5b
                            # all_indices is a list of indices to skip
                            total_indices = list(range(latent.shape[1]))
                            process_indices = [i for i in total_indices if i not in all_indices]
                            if process_indices:
                                latent_to_process = latent[:, process_indices]
                                noise_pred_to_process = noise_pred[:, process_indices]
                                latent_slice = sample_scheduler.step(
                                    noise_pred_to_process.unsqueeze(0),
                                    orig_timestep,
                                    latent_to_process.unsqueeze(0),
                                    **scheduler_step_args
                                )[0].squeeze(0)
                            # Reconstruct the latent tensor: keep skipped indices as-is, update others
                            new_latent = []
                            for i in total_indices:
                                if i in all_indices:
                                    new_latent.append(latent[:, i:i+1])
                                else:
                                    j = process_indices.index(i)
                                    new_latent.append(latent_slice[:, j:j+1])
                            latent = torch.cat(new_latent, dim=1)
                        else:
                            latent = sample_scheduler.step(
                                noise_pred[:, :orig_noise_len].unsqueeze(0) if recammaster is not None else noise_pred.unsqueeze(0),
                                timestep,
                                latent[:, :orig_noise_len].unsqueeze(0) if recammaster is not None else latent.unsqueeze(0),
                                **scheduler_step_args)[0].squeeze(0)
                            if noise_pred_flipped is not None:
                                latent_backwards = sample_scheduler_flipped.step(
                                    noise_pred_flipped.unsqueeze(0),
                                    timestep,
                                    latent_flipped.unsqueeze(0),
                                    **scheduler_step_args)[0].squeeze(0)
                                latent_backwards = torch.flip(latent_backwards, dims=[1])
                                latent = latent * 0.5 + latent_backwards * 0.5

                        if freeinit_args is not None:
                            current_latent = latent.clone()

                        if callback is not None:
                            if recammaster is not None:
                                callback_latent = (latent_model_input[:, :orig_noise_len].to(device) - noise_pred[:, :orig_noise_len].to(device) * t.to(device) / 1000).detach()
                            #elif phantom_latents is not None:
                            #    callback_latent = (latent_model_input[:,:-phantom_latents.shape[1]].to(device) - noise_pred[:,:-phantom_latents.shape[1]].to(device) * t.to(device) / 1000).detach()
                            else:
                                callback_latent = (latent_model_input.to(device) - noise_pred.to(device) * t.to(device) / 1000).detach()
                            callback(idx, callback_latent.permute(1,0,2,3), None, len(timesteps))
                        else:
                            pbar.update(1)
                    else:
                        if callback is not None:
                            callback_latent = (zt_tgt.to(device) - vt_tgt.to(device) * t.to(device) / 1000).detach()
                            callback(idx, callback_latent.permute(1,0,2,3), None, len(timesteps))
                        else:
                            pbar.update(1)
            except Exception as e:
                log.error(f"Error during sampling: {e}")
                if force_offload:
                    if model["manual_offloading"]:
                        offload_transformer(transformer)
                raise e
                
        if cache_args is not None:
            cache_report(transformer, cache_args)

        if force_offload:
            if model["manual_offloading"]:
                offload_transformer(transformer)

        try:
            print_memory(device)
            #torch.cuda.memory._dump_snapshot("wanvideowrapper_memory_dump.pt")
            #torch.cuda.memory._record_memory_history(enabled=None)
            torch.cuda.reset_peak_memory_stats(device)
        except:
            pass
        return ({
            "samples": latent.unsqueeze(0).cpu(), 
            "looped": is_looped, 
            "end_image": end_image if not fun_or_fl2v_model else None, 
            "has_ref": has_ref, 
            "drop_last": drop_last,
            "generator_state": seed_g.get_state(),
        },{
            "samples": callback_latent.unsqueeze(0).cpu() if callback is not None else None, 
        })

#region VideoDecode
class WanVideoDecode:
    @classmethod
    def INPUT_TYPES(s):
        return {"required": {
                    "vae": ("WANVAE",),
                    "samples": ("LATENT",),
                    "enable_vae_tiling": ("BOOLEAN", {"default": False, "tooltip": (
                        "Drastically reduces memory use but will introduce seams at tile stride boundaries. "
                        "The location and number of seams is dictated by the tile stride size. "
                        "The visibility of seams can be controlled by increasing the tile size. "
                        "Seams become less obvious at 1.5x stride and are barely noticeable at 2x stride size. "
                        "Which is to say if you use a stride width of 160, the seams are barely noticeable with a tile width of 320."
                    )}),
                    "tile_x": ("INT", {"default": 272, "min": 40, "max": 2048, "step": 8, "tooltip": "Tile width in pixels. Smaller values use less VRAM but will make seams more obvious."}),
                    "tile_y": ("INT", {"default": 272, "min": 40, "max": 2048, "step": 8, "tooltip": "Tile height in pixels. Smaller values use less VRAM but will make seams more obvious."}),
                    "tile_stride_x": ("INT", {"default": 144, "min": 32, "max": 2040, "step": 8, "tooltip": "Tile stride width in pixels. Smaller values use less VRAM but will introduce more seams."}),
                    "tile_stride_y": ("INT", {"default": 128, "min": 32, "max": 2040, "step": 8, "tooltip": "Tile stride height in pixels. Smaller values use less VRAM but will introduce more seams."}),
                    },
                    "optional": {
                        "normalization": (["default", "minmax"], {"advanced": True}),
                    }
                }

    @classmethod
    def VALIDATE_INPUTS(s, tile_x, tile_y, tile_stride_x, tile_stride_y):
        if tile_x <= tile_stride_x:
            return "Tile width must be larger than the tile stride width."
        if tile_y <= tile_stride_y:
            return "Tile height must be larger than the tile stride height."
        return True

    RETURN_TYPES = ("IMAGE",)
    RETURN_NAMES = ("images",)
    FUNCTION = "decode"
    CATEGORY = "WanVideoWrapper"

    def decode(self, vae, samples, enable_vae_tiling, tile_x, tile_y, tile_stride_x, tile_stride_y, normalization="default"):
        mm.soft_empty_cache()
        video = samples.get("video", None)
        if video is not None:
            video = torch.clamp(video, -1.0, 1.0) 
            video = (video + 1.0) / 2.0
            return video.cpu(),
        latents = samples["samples"]
        end_image = samples.get("end_image", None)
        has_ref = samples.get("has_ref", False)
        drop_last = samples.get("drop_last", False)
        is_looped = samples.get("looped", False)

        vae.to(device)

        latents = latents.to(device = device, dtype = vae.dtype)

        mm.soft_empty_cache()

        if has_ref:
            latents = latents[:, :, 1:]
        if drop_last:
            latents = latents[:, :, :-1]

        if type(vae).__name__ == "TAEHV":      
            images = vae.decode_video(latents.permute(0, 2, 1, 3, 4))[0].permute(1, 0, 2, 3)
            images = torch.clamp(images, 0.0, 1.0)
            images = images.permute(1, 2, 3, 0).cpu().float()
            return (images,)
        else:
            if end_image is not None:
                enable_vae_tiling = False
            images = vae.decode(latents, device=device, end_=(end_image is not None), tiled=enable_vae_tiling, tile_size=(tile_x//8, tile_y//8), tile_stride=(tile_stride_x//8, tile_stride_y//8))[0]
            vae.model.clear_cache()
        
        images = images.cpu().float()

        if normalization == "minmax":
            images.sub_(images.min()).div_(images.max() - images.min())
        else:  
            images.clamp_(-1.0, 1.0)
            images.add_(1.0).div_(2.0)
        
        if is_looped:
            temp_latents = torch.cat([latents[:, :, -3:]] + [latents[:, :, :2]], dim=2)
            temp_images = vae.decode(temp_latents, device=device, end_=(end_image is not None), tiled=enable_vae_tiling, tile_size=(tile_x//vae.upsampling_factor, tile_y//vae.upsampling_factor), tile_stride=(tile_stride_x//vae.upsampling_factor, tile_stride_y//vae.upsampling_factor))[0]
            temp_images = temp_images.cpu().float()
            temp_images = (temp_images - temp_images.min()) / (temp_images.max() - temp_images.min())
            images = torch.cat([temp_images[:, 9:].to(images), images[:, 5:]], dim=1)

        if end_image is not None: 
            images = images[:, 0:-1]

        vae.model.clear_cache()
        vae.to(offload_device)
        mm.soft_empty_cache()

        images.clamp_(0.0, 1.0)

        return (images.permute(1, 2, 3, 0),)

#region VideoEncode
class WanVideoEncode:
    @classmethod
    def INPUT_TYPES(s):
        return {"required": {
                    "vae": ("WANVAE",),
                    "image": ("IMAGE",),
                    "enable_vae_tiling": ("BOOLEAN", {"default": False, "tooltip": "Drastically reduces memory use but may introduce seams"}),
                    "tile_x": ("INT", {"default": 272, "min": 64, "max": 2048, "step": 1, "tooltip": "Tile size in pixels, smaller values use less VRAM, may introduce more seams"}),
                    "tile_y": ("INT", {"default": 272, "min": 64, "max": 2048, "step": 1, "tooltip": "Tile size in pixels, smaller values use less VRAM, may introduce more seams"}),
                    "tile_stride_x": ("INT", {"default": 144, "min": 32, "max": 2048, "step": 32, "tooltip": "Tile stride in pixels, smaller values use less VRAM, may introduce more seams"}),
                    "tile_stride_y": ("INT", {"default": 128, "min": 32, "max": 2048, "step": 32, "tooltip": "Tile stride in pixels, smaller values use less VRAM, may introduce more seams"}),
                    },
                    "optional": {
                        "noise_aug_strength": ("FLOAT", {"default": 0.0, "min": 0.0, "max": 10.0, "step": 0.001, "tooltip": "Strength of noise augmentation, helpful for leapfusion I2V where some noise can add motion and give sharper results"}),
                        "latent_strength": ("FLOAT", {"default": 1.0, "min": 0.0, "max": 10.0, "step": 0.001, "tooltip": "Additional latent multiplier, helpful for leapfusion I2V where lower values allow for more motion"}),
                        "mask": ("MASK", ),
                    }
                }

    RETURN_TYPES = ("LATENT",)
    RETURN_NAMES = ("samples",)
    FUNCTION = "encode"
    CATEGORY = "WanVideoWrapper"

    def encode(self, vae, image, enable_vae_tiling, tile_x, tile_y, tile_stride_x, tile_stride_y, noise_aug_strength=0.0, latent_strength=1.0, mask=None):
        vae.to(device)

        image = image.clone()

        B, H, W, C = image.shape
        if W % 16 != 0 or H % 16 != 0:
            new_height = (H // 16) * 16
            new_width = (W // 16) * 16
            log.warning(f"Image size {W}x{H} is not divisible by 16, resizing to {new_width}x{new_height}")
            image = common_upscale(image.movedim(-1, 1), new_width, new_height, "lanczos", "disabled").movedim(1, -1)

        if image.shape[-1] == 4:
            image = image[..., :3]
        image = image.to(vae.dtype).to(device).unsqueeze(0).permute(0, 4, 1, 2, 3) # B, C, T, H, W        

        if noise_aug_strength > 0.0:
            image = add_noise_to_reference_video(image, ratio=noise_aug_strength)

        if isinstance(vae, TAEHV):
            latents = vae.encode_video(image.permute(0, 2, 1, 3, 4), parallel=False)# B, T, C, H, W
            latents = latents.permute(0, 2, 1, 3, 4)
        else:
            latents = vae.encode(image * 2.0 - 1.0, device=device, tiled=enable_vae_tiling, tile_size=(tile_x//vae.upsampling_factor, tile_y//vae.upsampling_factor), tile_stride=(tile_stride_x//vae.upsampling_factor, tile_stride_y//vae.upsampling_factor))
            vae.model.clear_cache()
        if latent_strength != 1.0:
            latents *= latent_strength

        log.info(f"WanVideoEncode: Encoded latents shape {latents.shape}")
        mm.soft_empty_cache()
 
        return ({"samples": latents, "noise_mask": mask},)

class WanVideoLatentReScale:
    @classmethod
    def INPUT_TYPES(s):
        return {"required": {
                    "samples": ("LATENT",),
                    "direction": (["comfy_to_wrapper", "wrapper_to_comfy"], {"tooltip": "Direction to rescale latents, from comfy to wrapper or vice versa"}),
                }
                }

    RETURN_TYPES = ("LATENT",)
    RETURN_NAMES = ("samples",)
    FUNCTION = "encode"
    CATEGORY = "WanVideoWrapper"
    DESCRIPTION = "Rescale latents to match the expected range for encoding or decoding. Can be used to "

    def encode(self, samples, direction):
        samples = samples.copy()
        latents = samples["samples"]

        mean = [
            -0.7571, -0.7089, -0.9113, 0.1075, -0.1745, 0.9653, -0.1517, 1.5508,
            0.4134, -0.0715, 0.5517, -0.3632, -0.1922, -0.9497, 0.2503, -0.2921
        ]
        std = [
            2.8184, 1.4541, 2.3275, 2.6558, 1.2196, 1.7708, 2.6052, 2.0743,
            3.2687, 2.1526, 2.8652, 1.5579, 1.6382, 1.1253, 2.8251, 1.9160
        ]
        mean = torch.tensor(mean).view(1, latents.shape[1], 1, 1, 1)
        std = torch.tensor(std).view(1, latents.shape[1], 1, 1, 1)
        inv_std = (1.0 / std).view(1, latents.shape[1], 1, 1, 1)
        if direction == "comfy_to_wrapper":
            latents = (latents - mean.to(latents)) * inv_std.to(latents)
        elif direction == "wrapper_to_comfy":
            latents = latents / inv_std.to(latents) + mean.to(latents)

        samples["samples"] = latents

        return (samples,)

NODE_CLASS_MAPPINGS = {
    "WanVideoSampler": WanVideoSampler,
    "WanVideoDecode": WanVideoDecode,
    "WanVideoTextEncode": WanVideoTextEncode,
    "WanVideoTextEncodeSingle": WanVideoTextEncodeSingle,
    "WanVideoClipVisionEncode": WanVideoClipVisionEncode,
    "WanVideoImageToVideoEncode": WanVideoImageToVideoEncode,
    "WanVideoEncode": WanVideoEncode,
    "WanVideoEmptyEmbeds": WanVideoEmptyEmbeds,
    "WanVideoEnhanceAVideo": WanVideoEnhanceAVideo,
    "WanVideoContextOptions": WanVideoContextOptions,
    "WanVideoTextEmbedBridge": WanVideoTextEmbedBridge,
    "WanVideoFlowEdit": WanVideoFlowEdit,
    "WanVideoControlEmbeds": WanVideoControlEmbeds,
    "WanVideoSLG": WanVideoSLG,
    "WanVideoLoopArgs": WanVideoLoopArgs,
    "WanVideoSetBlockSwap": WanVideoSetBlockSwap,
    "WanVideoExperimentalArgs": WanVideoExperimentalArgs,
    "WanVideoVACEEncode": WanVideoVACEEncode,
    "WanVideoPhantomEmbeds": WanVideoPhantomEmbeds,
    "WanVideoRealisDanceLatents": WanVideoRealisDanceLatents,
    "WanVideoApplyNAG": WanVideoApplyNAG,
    "WanVideoMiniMaxRemoverEmbeds": WanVideoMiniMaxRemoverEmbeds,
    "WanVideoFreeInitArgs": WanVideoFreeInitArgs,
    "WanVideoSetRadialAttention": WanVideoSetRadialAttention,
    "WanVideoBlockList": WanVideoBlockList,
    "WanVideoTextEncodeCached": WanVideoTextEncodeCached,
    "WanVideoAddExtraLatent": WanVideoAddExtraLatent,
    "WanVideoLatentReScale": WanVideoLatentReScale,
    "WanVideoScheduler": WanVideoScheduler,
    "WanVideoAddStandInLatent": WanVideoAddStandInLatent,
    "WanVideoAddControlEmbeds": WanVideoAddControlEmbeds
    }
NODE_DISPLAY_NAME_MAPPINGS = {
    "WanVideoSampler": "WanVideo Sampler",
    "WanVideoDecode": "WanVideo Decode",
    "WanVideoTextEncode": "WanVideo TextEncode",
    "WanVideoTextEncodeSingle": "WanVideo TextEncodeSingle",
    "WanVideoTextImageEncode": "WanVideo TextImageEncode (IP2V)",
    "WanVideoClipVisionEncode": "WanVideo ClipVision Encode",
    "WanVideoImageToVideoEncode": "WanVideo ImageToVideo Encode",
    "WanVideoEncode": "WanVideo Encode",
    "WanVideoEmptyEmbeds": "WanVideo Empty Embeds",
    "WanVideoEnhanceAVideo": "WanVideo Enhance-A-Video",
    "WanVideoContextOptions": "WanVideo Context Options",
    "WanVideoTextEmbedBridge": "WanVideo TextEmbed Bridge",
    "WanVideoFlowEdit": "WanVideo FlowEdit",
    "WanVideoControlEmbeds": "WanVideo Control Embeds",
    "WanVideoSLG": "WanVideo SLG",
    "WanVideoLoopArgs": "WanVideo Loop Args",
    "WanVideoSetBlockSwap": "WanVideo Set BlockSwap",
    "WanVideoExperimentalArgs": "WanVideo Experimental Args",
    "WanVideoVACEEncode": "WanVideo VACE Encode",
    "WanVideoPhantomEmbeds": "WanVideo Phantom Embeds",
    "WanVideoRealisDanceLatents": "WanVideo RealisDance Latents",
    "WanVideoApplyNAG": "WanVideo Apply NAG",
    "WanVideoMiniMaxRemoverEmbeds": "WanVideo MiniMax Remover Embeds",
    "WanVideoFreeInitArgs": "WanVideo Free Init Args",
    "WanVideoSetRadialAttention": "WanVideo Set Radial Attention",
    "WanVideoBlockList": "WanVideo Block List",
    "WanVideoTextEncodeCached": "WanVideo TextEncode Cached",
    "WanVideoAddExtraLatent": "WanVideo Add Extra Latent",
    "WanVideoLatentReScale": "WanVideo Latent ReScale",
    "WanVideoAddStandInLatent": "WanVideo Add StandIn Latent",
    "WanVideoAddControlEmbeds": "WanVideo Add Control Embeds"
    }<|MERGE_RESOLUTION|>--- conflicted
+++ resolved
@@ -2157,20 +2157,10 @@
             rope_function = "default" #echoshot does not support comfy rope function
             log.info(f"Number of shots in prompt: {shot_num}, Shot token lengths: {shot_len}")
 
-<<<<<<< HEAD
-        #region transformer settings
-
-        #blockswap init
-=======
->>>>>>> 427e7be6
         
         mm.unload_all_models()
         mm.soft_empty_cache()
         gc.collect()
-<<<<<<< HEAD
-
-        if block_swap_args is not None and not weights_assigned:
-=======
 
         #region transformer settings
         if transformer_options is not None:
@@ -2178,7 +2168,6 @@
 
         #blockswap init
         if block_swap_args is not None:
->>>>>>> 427e7be6
             transformer.use_non_blocking = block_swap_args.get("use_non_blocking", False)
             for name, param in transformer.named_parameters():
                 if "block" not in name:
