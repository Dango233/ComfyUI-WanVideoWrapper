import torch
import torch.nn as nn
import os, gc, uuid
from .utils import log, apply_lora
import numpy as np
from tqdm import tqdm

from .wanvideo.modules.model import WanModel, LoRALinearLayer
from .wanvideo.modules.t5 import T5EncoderModel
from .wanvideo.modules.clip import CLIPModel
from .wanvideo.wan_video_vae import WanVideoVAE, WanVideoVAE38

from accelerate import init_empty_weights
from .utils import set_module_tensor_to_device

import folder_paths
import comfy.model_management as mm
from comfy.utils import load_torch_file, ProgressBar
import comfy.model_base
from comfy.sd import load_lora_for_models

script_directory = os.path.dirname(os.path.abspath(__file__))

device = mm.get_torch_device()
offload_device = mm.unet_offload_device()

try:
    from server import PromptServer
except:
    PromptServer = None

#from city96's gguf nodes
def update_folder_names_and_paths(key, targets=[]):
    # check for existing key
    base = folder_paths.folder_names_and_paths.get(key, ([], {}))
    base = base[0] if isinstance(base[0], (list, set, tuple)) else []
    # find base key & add w/ fallback, sanity check + warning
    target = next((x for x in targets if x in folder_paths.folder_names_and_paths), targets[0])
    orig, _ = folder_paths.folder_names_and_paths.get(target, ([], {}))
    folder_paths.folder_names_and_paths[key] = (orig or base, {".gguf"})
    if base and base != orig:
        log.warning(f"Unknown file list already present on key {key}: {base}")
update_folder_names_and_paths("unet_gguf", ["diffusion_models", "unet"])

class WanVideoModel(comfy.model_base.BaseModel):
    def __init__(self, *args, **kwargs):
        super().__init__(*args, **kwargs)
        self.pipeline = {}

    def __getitem__(self, k):
        return self.pipeline[k]

    def __setitem__(self, k, v):
        self.pipeline[k] = v

try:
    from comfy.latent_formats import Wan21, Wan22
    latent_format = Wan21
except: #for backwards compatibility
    log.warning("Wan21 latent format not found, update ComfyUI for better livepreview")
    from comfy.latent_formats import HunyuanVideo
    latent_format = HunyuanVideo

class WanVideoModelConfig:
    def __init__(self, dtype, latent_format=latent_format):
        self.unet_config = {}
        self.unet_extra_config = {}
        self.latent_format = latent_format
        #self.latent_format.latent_channels = 16
        self.manual_cast_dtype = dtype
        self.sampling_settings = {"multiplier": 1.0}
        self.memory_usage_factor = 2.0
        self.unet_config["disable_unet_model_creation"] = True

def filter_state_dict_by_blocks(state_dict, blocks_mapping, layer_filter=[]):
    filtered_dict = {}

    if isinstance(layer_filter, str):
        layer_filters = [layer_filter] if layer_filter else []
    else:
        # Filter out empty strings
        layer_filters = [f for f in layer_filter if f] if layer_filter else []

    #print("layer_filter: ", layer_filters)

    for key in state_dict:
        if not any(filter_str in key for filter_str in layer_filters):
            if 'blocks.' in key:
                
                block_pattern = key.split('diffusion_model.')[1].split('.', 2)[0:2]
                block_key = f'{block_pattern[0]}.{block_pattern[1]}.'

                if block_key in blocks_mapping:
                    filtered_dict[key] = state_dict[key]
            else:
                filtered_dict[key] = state_dict[key]
    
    for key in filtered_dict:
        print(key)

    #from safetensors.torch import save_file
    #save_file(filtered_dict, "filtered_state_dict_2.safetensors")

    return filtered_dict

def standardize_lora_key_format(lora_sd):
    new_sd = {}
    for k, v in lora_sd.items():
        # aitoolkit/lycoris format
        if k.startswith("lycoris_blocks_"):
            k = k.replace("lycoris_blocks_", "blocks.")
            k = k.replace("_cross_attn_", ".cross_attn.")
            k = k.replace("_self_attn_", ".self_attn.")
            k = k.replace("_ffn_net_0_proj", ".ffn.0")
            k = k.replace("_ffn_net_2", ".ffn.2")
            k = k.replace("to_out_0", "o")
        # Diffusers format
        if k.startswith('transformer.'):
            k = k.replace('transformer.', 'diffusion_model.')
        if k.startswith('pipe.dit.'): #unianimate-dit/diffsynth
            k = k.replace('pipe.dit.', 'diffusion_model.')
        if k.startswith('blocks.'):
            k = k.replace('blocks.', 'diffusion_model.blocks.')
        k = k.replace('.default.', '.')

        # Fun LoRA format
        if k.startswith('lora_unet__'):
            # Split into main path and weight type parts
            parts = k.split('.')
            main_part = parts[0]  # e.g. lora_unet__blocks_0_cross_attn_k
            weight_type = '.'.join(parts[1:]) if len(parts) > 1 else None  # e.g. lora_down.weight
            
            # Process the main part - convert from underscore to dot format
            if 'blocks_' in main_part:
                # Extract components
                components = main_part[len('lora_unet__'):].split('_')
                
                # Start with diffusion_model
                new_key = "diffusion_model"
                
                # Add blocks.N
                if components[0] == 'blocks':
                    new_key += f".blocks.{components[1]}"
                    
                    # Handle different module types
                    idx = 2
                    if idx < len(components):
                        if components[idx] == 'self' and idx+1 < len(components) and components[idx+1] == 'attn':
                            new_key += ".self_attn"
                            idx += 2
                        elif components[idx] == 'cross' and idx+1 < len(components) and components[idx+1] == 'attn':
                            new_key += ".cross_attn"
                            idx += 2
                        elif components[idx] == 'ffn':
                            new_key += ".ffn"
                            idx += 1
                    
                    # Add the component (k, q, v, o) and handle img suffix
                    if idx < len(components):
                        component = components[idx]
                        idx += 1
                        
                        # Check for img suffix
                        if idx < len(components) and components[idx] == 'img':
                            component += '_img'
                            idx += 1
                            
                        new_key += f".{component}"
                
                # Handle weight type - this is the critical fix
                if weight_type:
                    if weight_type == 'alpha':
                        new_key += '.alpha'
                    elif weight_type == 'lora_down.weight' or weight_type == 'lora_down':
                        new_key += '.lora_A.weight'
                    elif weight_type == 'lora_up.weight' or weight_type == 'lora_up':
                        new_key += '.lora_B.weight'
                    else:
                        # Keep original weight type if not matching our patterns
                        new_key += f'.{weight_type}'
                        # Add .weight suffix if missing
                        if not new_key.endswith('.weight'):
                            new_key += '.weight'
                
                k = new_key
            else:
                # For other lora_unet__ formats (head, embeddings, etc.)
                new_key = main_part.replace('lora_unet__', 'diffusion_model.')
                
                # Fix specific component naming patterns
                new_key = new_key.replace('_self_attn', '.self_attn')
                new_key = new_key.replace('_cross_attn', '.cross_attn')
                new_key = new_key.replace('_ffn', '.ffn')
                new_key = new_key.replace('blocks_', 'blocks.')
                new_key = new_key.replace('head_head', 'head.head')
                new_key = new_key.replace('img_emb', 'img_emb')
                new_key = new_key.replace('text_embedding', 'text.embedding')
                new_key = new_key.replace('time_embedding', 'time.embedding')
                new_key = new_key.replace('time_projection', 'time.projection')
                
                # Replace remaining underscores with dots, carefully
                parts = new_key.split('.')
                final_parts = []
                for part in parts:
                    if part in ['img_emb', 'self_attn', 'cross_attn']:
                        final_parts.append(part)  # Keep these intact
                    else:
                        final_parts.append(part.replace('_', '.'))
                new_key = '.'.join(final_parts)
                
                # Handle weight type
                if weight_type:
                    if weight_type == 'alpha':
                        new_key += '.alpha'
                    elif weight_type == 'lora_down.weight' or weight_type == 'lora_down':
                        new_key += '.lora_A.weight'
                    elif weight_type == 'lora_up.weight' or weight_type == 'lora_up':
                        new_key += '.lora_B.weight'
                    else:
                        new_key += f'.{weight_type}'
                        if not new_key.endswith('.weight'):
                            new_key += '.weight'
                
                k = new_key
                
            # Handle special embedded components
            special_components = {
                'time.projection': 'time_projection',
                'img.emb': 'img_emb',
                'text.emb': 'text_emb',
                'time.emb': 'time_emb',
            }
            for old, new in special_components.items():
                if old in k:
                    k = k.replace(old, new)

        # Fix diffusion.model -> diffusion_model
        if k.startswith('diffusion.model.'):
            k = k.replace('diffusion.model.', 'diffusion_model.')
            
        # Finetrainer format
        if '.attn1.' in k:
            k = k.replace('.attn1.', '.cross_attn.')
            k = k.replace('.to_k.', '.k.')
            k = k.replace('.to_q.', '.q.')
            k = k.replace('.to_v.', '.v.')
            k = k.replace('.to_out.0.', '.o.')
        elif '.attn2.' in k:
            k = k.replace('.attn2.', '.cross_attn.')
            k = k.replace('.to_k.', '.k.')
            k = k.replace('.to_q.', '.q.')
            k = k.replace('.to_v.', '.v.')
            k = k.replace('.to_out.0.', '.o.')
            
        if "img_attn.proj" in k:
            k = k.replace("img_attn.proj", "img_attn_proj")
        if "img_attn.qkv" in k:
            k = k.replace("img_attn.qkv", "img_attn_qkv")
        if "txt_attn.proj" in k:
            k = k.replace("txt_attn.proj", "txt_attn_proj")
        if "txt_attn.qkv" in k:
            k = k.replace("txt_attn.qkv", "txt_attn_qkv")
        new_sd[k] = v
    return new_sd

class WanVideoBlockSwap:
    @classmethod
    def INPUT_TYPES(s):
        return {
            "required": {
                "blocks_to_swap": ("INT", {"default": 20, "min": 0, "max": 40, "step": 1, "tooltip": "Number of transformer blocks to swap, the 14B model has 40, while the 1.3B model has 30 blocks"}),
                "offload_img_emb": ("BOOLEAN", {"default": False, "tooltip": "Offload img_emb to offload_device"}),
                "offload_txt_emb": ("BOOLEAN", {"default": False, "tooltip": "Offload time_emb to offload_device"}),
            },
            "optional": {
                "use_non_blocking": ("BOOLEAN", {"default": False, "tooltip": "Use non-blocking memory transfer for offloading, reserves more RAM but is faster"}),
                "vace_blocks_to_swap": ("INT", {"default": 0, "min": 0, "max": 15, "step": 1, "tooltip": "Number of VACE blocks to swap, the VACE model has 15 blocks"}),
                "prefetch_blocks": ("INT", {"default": 0, "min": 0, "max": 40, "step": 1, "tooltip": "Number of blocks to prefetch ahead, can speed up processing but increases memory usage. 1 is usually enough to offset speed loss from block swapping, use the debug option to confirm it for your system"}),
                "block_swap_debug": ("BOOLEAN", {"default": False, "tooltip": "Enable debug logging for block swapping"}),
            },
        }
    RETURN_TYPES = ("BLOCKSWAPARGS",)
    RETURN_NAMES = ("block_swap_args",)
    FUNCTION = "setargs"
    CATEGORY = "WanVideoWrapper"
    DESCRIPTION = "Settings for block swapping, reduces VRAM use by swapping blocks to CPU memory"

    def setargs(self, **kwargs):
        return (kwargs, )

class WanVideoVRAMManagement:
    @classmethod
    def INPUT_TYPES(s):
        return {
            "required": {
                "offload_percent": ("FLOAT", {"default": 1.0, "min": 0.0, "max": 1.0, "step": 0.01, "tooltip": "Percentage of parameters to offload"}),
            },
        }
    RETURN_TYPES = ("VRAM_MANAGEMENTARGS",)
    RETURN_NAMES = ("vram_management_args",)
    FUNCTION = "setargs"
    CATEGORY = "WanVideoWrapper"
    DESCRIPTION = "Alternative offloading method from DiffSynth-Studio, more aggressive in reducing memory use than block swapping, but can be slower"

    def setargs(self, **kwargs):
        return (kwargs, )

class WanVideoTorchCompileSettings:
    @classmethod
    def INPUT_TYPES(s):
        return {
            "required": {
                "backend": (["inductor","cudagraphs"], {"default": "inductor"}),
                "fullgraph": ("BOOLEAN", {"default": False, "tooltip": "Enable full graph mode"}),
                "mode": (["default", "max-autotune", "max-autotune-no-cudagraphs", "reduce-overhead"], {"default": "default"}),
                "dynamic": ("BOOLEAN", {"default": False, "tooltip": "Enable dynamic mode"}),
                "dynamo_cache_size_limit": ("INT", {"default": 64, "min": 0, "max": 1024, "step": 1, "tooltip": "torch._dynamo.config.cache_size_limit"}),
                "compile_transformer_blocks_only": ("BOOLEAN", {"default": True, "tooltip": "Compile only the transformer blocks, usually enough and can make compilation faster and less error prone"}),
            },
            "optional": {
                "dynamo_recompile_limit": ("INT", {"default": 128, "min": 0, "max": 1024, "step": 1, "tooltip": "torch._dynamo.config.recompile_limit"}),
            },
        }
    RETURN_TYPES = ("WANCOMPILEARGS",)
    RETURN_NAMES = ("torch_compile_args",)
    FUNCTION = "set_args"
    CATEGORY = "WanVideoWrapper"
    DESCRIPTION = "torch.compile settings, when connected to the model loader, torch.compile of the selected layers is attempted. Requires Triton and torch 2.5.0 is recommended"

    def set_args(self, backend, fullgraph, mode, dynamic, dynamo_cache_size_limit, compile_transformer_blocks_only, dynamo_recompile_limit=128):

        compile_args = {
            "backend": backend,
            "fullgraph": fullgraph,
            "mode": mode,
            "dynamic": dynamic,
            "dynamo_cache_size_limit": dynamo_cache_size_limit,
            "dynamo_recompile_limit": dynamo_recompile_limit,
            "compile_transformer_blocks_only": compile_transformer_blocks_only,
        }

        return (compile_args, )

    
class WanVideoLoraSelect:
    @classmethod
    def INPUT_TYPES(s):
        return {
            "required": {
               "lora": (folder_paths.get_filename_list("loras"),
                {"tooltip": "LORA models are expected to be in ComfyUI/models/loras with .safetensors extension"}),
                "strength": ("FLOAT", {"default": 1.0, "min": -10.0, "max": 10.0, "step": 0.0001, "tooltip": "LORA strength, set to 0.0 to unmerge the LORA"}),
            },
            "optional": {
                "prev_lora":("WANVIDLORA", {"default": None, "tooltip": "For loading multiple LoRAs"}),
                "blocks":("SELECTEDBLOCKS", ),
                "low_mem_load": ("BOOLEAN", {"default": False, "tooltip": "Load the LORA model with less VRAM usage, slower loading. This affects ALL LoRAs, not just the current one. No effect if merge_loras is False"}),
                "merge_loras": ("BOOLEAN", {"default": True, "tooltip": "Merge LoRAs into the model, otherwise they are loaded on the fly. Always disabled for GGUF and scaled fp8 models. This affects ALL LoRAs, not just the current one"}),
            },
            "hidden": {
                "unique_id": "UNIQUE_ID",
            },
        }

    RETURN_TYPES = ("WANVIDLORA",)
    RETURN_NAMES = ("lora", )
    FUNCTION = "getlorapath"
    CATEGORY = "WanVideoWrapper"
    DESCRIPTION = "Select a LoRA model from ComfyUI/models/loras"

    def getlorapath(self, lora, strength, unique_id, blocks={}, prev_lora=None, low_mem_load=False, merge_loras=True):
        if not merge_loras:
            low_mem_load = False  # Unmerged LoRAs don't need low_mem_load
        loras_list = []

        if not isinstance(strength, list):
            strength = round(strength, 4)
            if strength == 0.0:
                if prev_lora is not None:
                    loras_list.extend(prev_lora)
                return (loras_list,)

        try:
            lora_path = folder_paths.get_full_path("loras", lora)
        except:
            lora_path = lora

        # Load metadata from the safetensors file
        metadata = {}
        try:
            from safetensors.torch import safe_open
            with safe_open(lora_path, framework="pt", device="cpu") as f:
                metadata = f.metadata()
        except Exception as e:
            log.info(f"Could not load metadata from {lora}: {e}")

        if unique_id and PromptServer is not None:
            try:
                if metadata:
                    # Build table rows for metadata
                    metadata_rows = ""
                    for key, value in metadata.items():
                        # Format value - handle special cases
                        if isinstance(value, dict):
                            formatted_value = "<pre>" + "\n".join([f"{k}: {v}" for k, v in value.items()]) + "</pre>"
                        elif isinstance(value, (list, tuple)):
                            formatted_value = "<pre>" + "\n".join([str(item) for item in value]) + "</pre>"
                        else:
                            formatted_value = str(value)
                        metadata_rows += f"<tr><td><b>{key}</b></td><td>{formatted_value}</td></tr>"
                    PromptServer.instance.send_progress_text(
                        f"<details>"
                        f"<summary><b>Metadata</b></summary>"
                        f"<table border='0' cellpadding='3'>"
                        f"<tr><td colspan='2'><b>Metadata</b></td></tr>"
                        f"{metadata_rows}"
                        f"</table>"
                        f"</details>", 
                        unique_id
                    )
            except Exception as e:
                log.warning(f"Error displaying metadata: {e}")
                pass

        lora = {
            "path": lora_path,
            "strength": strength,
            "name": os.path.splitext(lora)[0],
            "blocks": blocks.get("selected_blocks", {}),
            "layer_filter": blocks.get("layer_filter", ""),
            "low_mem_load": low_mem_load,
            "merge_loras": merge_loras,
        }
        if prev_lora is not None:
            loras_list.extend(prev_lora)

        loras_list.append(lora)
        return (loras_list,)
    
class WanVideoLoraSelectMulti:
    @classmethod
    def INPUT_TYPES(s):
        lora_files = folder_paths.get_filename_list("loras")
        lora_files = ["none"] + lora_files  # Add "none" as the first option
        return {
            "required": {
               "lora_0": (lora_files, {"default": "none"}),
                "strength_0": ("FLOAT", {"default": 1.0, "min": -10.0, "max": 10.0, "step": 0.0001, "tooltip": "LORA strength, set to 0.0 to unmerge the LORA"}),
                "lora_1": (lora_files, {"default": "none"}),
                "strength_1": ("FLOAT", {"default": 1.0, "min": -10.0, "max": 10.0, "step": 0.0001, "tooltip": "LORA strength, set to 0.0 to unmerge the LORA"}),
                "lora_2": (lora_files, {"default": "none"}),
                "strength_2": ("FLOAT", {"default": 1.0, "min": -10.0, "max": 10.0, "step": 0.0001, "tooltip": "LORA strength, set to 0.0 to unmerge the LORA"}),
                "lora_3": (lora_files, {"default": "none"}),
                "strength_3": ("FLOAT", {"default": 1.0, "min": -10.0, "max": 10.0, "step": 0.0001, "tooltip": "LORA strength, set to 0.0 to unmerge the LORA"}),
                "lora_4": (lora_files, {"default": "none"}),
                "strength_4": ("FLOAT", {"default": 1.0, "min": -10.0, "max": 10.0, "step": 0.0001, "tooltip": "LORA strength, set to 0.0 to unmerge the LORA"}),
            },
            "optional": {
                "prev_lora":("WANVIDLORA", {"default": None, "tooltip": "For loading multiple LoRAs"}),
                "blocks":("SELECTEDBLOCKS", ),
                "low_mem_load": ("BOOLEAN", {"default": False, "tooltip": "Load the LORA model with less VRAM usage, slower loading. No effect if merge_loras is False"}),
                "merge_loras": ("BOOLEAN", {"default": True, "tooltip": "Merge LoRAs into the model, otherwise they are loaded on the fly. Always disabled for GGUF and scaled fp8 models. This affects ALL LoRAs, not just the current one"}),

            }
        }

    RETURN_TYPES = ("WANVIDLORA",)
    RETURN_NAMES = ("lora", )
    FUNCTION = "getlorapath"
    CATEGORY = "WanVideoWrapper"
    DESCRIPTION = "Select a LoRA model from ComfyUI/models/loras"

    def getlorapath(self, lora_0, strength_0, lora_1, strength_1, lora_2, strength_2, 
                lora_3, strength_3, lora_4, strength_4, blocks={}, prev_lora=None, 
                low_mem_load=False, merge_loras=True):
        if not merge_loras:
            low_mem_load = False  # Unmerged LoRAs don't need low_mem_load
        loras_list = list(prev_lora) if prev_lora else []
        lora_inputs = [
            (lora_0, strength_0),
            (lora_1, strength_1),
            (lora_2, strength_2),
            (lora_3, strength_3),
            (lora_4, strength_4)
        ]
        for lora_name, strength in lora_inputs:
            s = round(strength, 4) if not isinstance(strength, list) else strength
            if not lora_name or lora_name == "none" or s == 0.0:
                continue
            loras_list.append({
                "path": folder_paths.get_full_path("loras", lora_name),
                "strength": s,
                "name": os.path.splitext(lora_name)[0],
                "blocks": blocks.get("selected_blocks", {}),
                "layer_filter": blocks.get("layer_filter", ""),
                "low_mem_load": low_mem_load,
                "merge_loras": merge_loras,
            })
        return (loras_list,)
    
class WanVideoVACEModelSelect:
    @classmethod
    def INPUT_TYPES(s):
        return {
            "required": {
                "vace_model": (folder_paths.get_filename_list("unet_gguf") + folder_paths.get_filename_list("diffusion_models"), {"tooltip": "These models are loaded from the 'ComfyUI/models/diffusion_models' VACE model to use when not using model that has it included"}),
            },
        }

    RETURN_TYPES = ("VACEPATH",)
    RETURN_NAMES = ("extra_model", )
    FUNCTION = "getvacepath"
    CATEGORY = "WanVideoWrapper"
    DESCRIPTION = "VACE model to use when not using model that has it included, loaded from 'ComfyUI/models/diffusion_models'"

    def getvacepath(self, vace_model):
        vace_model = {
            "path": folder_paths.get_full_path("diffusion_models", vace_model),
        }
        return (vace_model,)
    
class WanVideoExtraModelSelect:
    @classmethod
    def INPUT_TYPES(s):
        return {
            "required": {
                "extra_model": (folder_paths.get_filename_list("diffusion_models"), {"tooltip": "These models are loaded from the 'ComfyUI/models/diffusion_models' path to extra state dict to add to the main model"}),
            },
        }

    RETURN_TYPES = ("VACEPATH",)
    RETURN_NAMES = ("extra_model", )
    FUNCTION = "getvacepath"
    CATEGORY = "WanVideoWrapper"
    DESCRIPTION = "Extra model to load and add to the main model, ie. VACE or MTV Crafter 'ComfyUI/models/diffusion_models'"

    def getvacepath(self, extra_model):
        extra_model = {
            "path": folder_paths.get_full_path("diffusion_models", extra_model),
        }
        return (extra_model,)

class WanVideoLoraBlockEdit:
    def __init__(self):
        self.loaded_lora = None

    @classmethod
    def INPUT_TYPES(s):
        arg_dict = {}
        argument = ("BOOLEAN", {"default": True})

        for i in range(40):
            arg_dict["blocks.{}.".format(i)] = argument

        return {"required": arg_dict, "optional": {"layer_filter": ("STRING", {"default": "", "multiline": True})}}

    RETURN_TYPES = ("SELECTEDBLOCKS", )
    RETURN_NAMES = ("blocks", )
    OUTPUT_TOOLTIPS = ("The modified lora model",)
    FUNCTION = "select"

    CATEGORY = "WanVideoWrapper"

    def select(self, layer_filter=[], **kwargs):
        selected_blocks = {k: v for k, v in kwargs.items() if v is True and isinstance(v, bool)}
        print("Selected blocks LoRA: ", selected_blocks)
        selected = {
            "selected_blocks": selected_blocks,
            "layer_filter": [x.strip() for x in layer_filter.split(",")]
        }
        return (selected,)

def model_lora_keys_unet(model, key_map={}):
    sd = model.state_dict()
    sdk = sd.keys()

    for k in sdk:
        k = k.replace("_orig_mod.", "")
        if k.startswith("diffusion_model."):
            if k.endswith(".weight"):
                key_lora = k[len("diffusion_model."):-len(".weight")].replace(".", "_")
                key_map["lora_unet_{}".format(key_lora)] = k
                key_map["{}".format(k[:-len(".weight")])] = k #generic lora format without any weird key names
            else:
                key_map["{}".format(k)] = k #generic lora format for not .weight without any weird key names

    diffusers_keys = comfy.utils.unet_to_diffusers(model.model_config.unet_config)
    for k in diffusers_keys:
        if k.endswith(".weight"):
            unet_key = "diffusion_model.{}".format(diffusers_keys[k])
            key_lora = k[:-len(".weight")].replace(".", "_")
            key_map["lora_unet_{}".format(key_lora)] = unet_key
            key_map["lycoris_{}".format(key_lora)] = unet_key #simpletuner lycoris format

            diffusers_lora_prefix = ["", "unet."]
            for p in diffusers_lora_prefix:
                diffusers_lora_key = "{}{}".format(p, k[:-len(".weight")].replace(".to_", ".processor.to_"))
                if diffusers_lora_key.endswith(".to_out.0"):
                    diffusers_lora_key = diffusers_lora_key[:-2]
                key_map[diffusers_lora_key] = unet_key

    return key_map

def add_patches(patcher, patches, strength_patch=1.0, strength_model=1.0):
    with patcher.use_ejected():
        p = set()
        model_sd = patcher.model.state_dict()
        for k in patches:
            offset = None
            function = None
            if isinstance(k, str):
                key = k
            else:
                offset = k[1]
                key = k[0]
                if len(k) > 2:
                    function = k[2]

            # Check for key, or key with '._orig_mod' inserted after block number, in model_sd
            key_in_sd = key in model_sd
            key_orig_mod = None
            if not key_in_sd:
                # Try to insert '._orig_mod' after the block number if pattern matches
                parts = key.split('.')
                # Look for 'blocks', block number, then insert
                try:
                    idx = parts.index('blocks')
                    if idx + 1 < len(parts):
                        # Only if the next part is a number
                        if parts[idx+1].isdigit():
                            new_parts = parts[:idx+2] + ['_orig_mod'] + parts[idx+2:]
                            key_orig_mod = '.'.join(new_parts)
                except ValueError:
                    pass
            key_orig_mod_in_sd = key_orig_mod is not None and key_orig_mod in model_sd
            if key_in_sd or key_orig_mod_in_sd:
                actual_key = key if key_in_sd else key_orig_mod
                p.add(k)
                current_patches = patcher.patches.get(actual_key, [])
                current_patches.append((strength_patch, patches[k], strength_model, offset, function))
                patcher.patches[actual_key] = current_patches

        patcher.patches_uuid = uuid.uuid4()
        return list(p)

def load_lora_for_models_mod(model, lora, strength_model):
    key_map = {}
    if model is not None:
        key_map = model_lora_keys_unet(model.model, key_map)
   
    loaded = comfy.lora.load_lora(lora, key_map)
  
    new_modelpatcher = model.clone()
    k = add_patches(new_modelpatcher, loaded, strength_model)
    k = set(k)
    for x in loaded:
        if (x not in k):
            log.warning("NOT LOADED {}".format(x))

    return (new_modelpatcher)

class WanVideoSetLoRAs:
    @classmethod
    def INPUT_TYPES(s):
        return {
            "required": 
            {
                "model": ("WANVIDEOMODEL", ),
            },
            "optional": {
                "lora": ("WANVIDLORA", ),
            }
        }

    RETURN_TYPES = ("WANVIDEOMODEL",)
    RETURN_NAMES = ("model", )
    FUNCTION = "setlora"
    CATEGORY = "WanVideoWrapper"
    EXPERIMENTAL = True
    DESCRIPTION = "Sets the LoRA weights to be used directly in linear layers of the model, this does NOT merge LoRAs"

    def setlora(self, model, lora=None):
        if lora is None:
            return (model,)
        
        patcher = model.clone()
        
        merge_loras = False
        for l in lora:
            merge_loras = l.get("merge_loras", True)
        if merge_loras is True:
            raise ValueError("Set LoRA node does not use low_mem_load and can't merge LoRAs, disable 'merge_loras' in the LoRA select node.")
        
        patcher.model_options['transformer_options']["lora_scheduling_enabled"] = False
        for l in lora:
            log.info(f"Loading LoRA: {l['name']} with strength: {l['strength']}")
            lora_path = l["path"]
            lora_strength = l["strength"]
            if isinstance(lora_strength, list):
                if merge_loras:
                    raise ValueError("LoRA strength should be a single value when merge_loras=True")
                patcher.model_options['transformer_options']["lora_scheduling_enabled"] = True
            if lora_strength == 0:
                log.warning(f"LoRA {lora_path} has strength 0, skipping...")
                continue
            lora_sd = load_torch_file(lora_path, safe_load=True)
            if "dwpose_embedding.0.weight" in lora_sd: #unianimate
                raise NotImplementedError("Unianimate LoRA patching is not implemented in this node.")

            lora_sd = standardize_lora_key_format(lora_sd)
            if l["blocks"]:
                lora_sd = filter_state_dict_by_blocks(lora_sd, l["blocks"], l.get("layer_filter", []))

            # Filter out any LoRA keys containing 'img' if the base model state_dict has no 'img' keys
            if not any('img' in k for k in model.model.diffusion_model.state_dict().keys()):
                lora_sd = {k: v for k, v in lora_sd.items() if 'img' not in k}
            
            if "diffusion_model.patch_embedding.lora_A.weight" in lora_sd:
                raise NotImplementedError("Control LoRA patching is not implemented in this node.")

            patcher = load_lora_for_models_mod(patcher, lora_sd, lora_strength)
            
            del lora_sd

        return (patcher,)

def load_weights(transformer, sd, weight_dtype, base_dtype, transformer_load_device, block_swap_args=None):
    params_to_keep = {"time_in", "patch_embedding", "time_", "modulation", "text_embedding", "adapter", "add", "ref_conv", "audio_proj"}       
    
    log.info("Using accelerate to load and assign model weights to device...")
    param_count = sum(1 for _ in transformer.named_parameters())
    pbar = ProgressBar(param_count)
    cnt = 0
    for name, param in tqdm(transformer.named_parameters(),
            desc=f"Loading transformer parameters to {transformer_load_device}", 
            total=param_count,
            leave=True):
        block_idx = vace_block_idx = None
        if "vace_blocks." in name:
            try:
                vace_block_idx = int(name.split("vace_blocks.")[1].split(".")[0])
            except Exception:
                vace_block_idx = None
        elif "blocks." in name:
            try:
                block_idx = int(name.split("blocks.")[1].split(".")[0])
            except Exception:
                block_idx = None
        #print("block_idx:", block_idx)
        #print("vace_block_idx:", vace_block_idx)
        if "loras" in name or "dwpose" in name or "randomref" in name:
            continue
        dtype_to_use = base_dtype if any(keyword in name for keyword in params_to_keep) else weight_dtype
        dtype_to_use = weight_dtype if sd[name.replace("_orig_mod.", "")].dtype == weight_dtype else dtype_to_use
        if "modulation" in name or "norm" in name or "bias" in name or "img_emb" in name:
            dtype_to_use = base_dtype
        if "patch_embedding" in name:
            dtype_to_use = torch.float32

        load_device = device
        if block_swap_args is not None:
            if block_idx is not None:
                if block_idx >= len(transformer.blocks) - block_swap_args["blocks_to_swap"]:
                    load_device = offload_device
            elif vace_block_idx is not None:
                if vace_block_idx >= len(transformer.vace_blocks) - block_swap_args["vace_blocks_to_swap"]:
                    load_device = offload_device
        set_module_tensor_to_device(transformer, name, device=load_device, dtype=dtype_to_use, value=sd[name.replace("_orig_mod.", "")])
        cnt += 1
        if cnt % 100 == 0:
            pbar.update(100)
    #for name, param in transformer.named_parameters():
    #    print(name, param.dtype, param.device, param.shape)
    #for name, param in transformer.blocks[0].motion_attn.named_parameters():
    #    print(name, param.data)
    pbar.update_absolute(param_count)
    pbar.update_absolute(0)

def load_weights_gguf(transformer, reader, sd, base_dtype, transformer_load_device, patcher):
    from .gguf.gguf import _replace_with_gguf_linear, GGUFParameter
    import gguf
    log.info("Using GGUF to load and assign model weights to device...")
    param_count = sum(1 for _ in transformer.named_parameters())

    sd = {}
    for tensor in reader.tensors:
        # if the tensor is a torch supported dtype do not use GGUFParameter
        is_gguf_quant = tensor.tensor_type not in [gguf.GGMLQuantizationType.F32, gguf.GGMLQuantizationType.F16]
        weights = torch.from_numpy(tensor.data.copy()).to(transformer_load_device)
        sd[tensor.name] = GGUFParameter(weights, quant_type=tensor.tensor_type) if is_gguf_quant else weights

    patcher.model.diffusion_model = _replace_with_gguf_linear(patcher.model.diffusion_model, base_dtype, sd, patches=patcher.patches)
    pbar = ProgressBar(param_count)
    cnt = 0
    for name, param in tqdm(patcher.model.diffusion_model.named_parameters(), 
            desc=f"Loading transformer parameters to {transformer_load_device}", 
            total=param_count,
            leave=True):
        if "loras" in name:
            continue
        #print(name, param.dtype, param.device, param.shape)
        if isinstance(param, GGUFParameter):
            continue
        elif "patch_embedding" in name:
            dtype_to_use = torch.float32
        else:
            dtype_to_use = base_dtype
        set_module_tensor_to_device(patcher.model.diffusion_model, name, device=transformer_load_device, dtype=dtype_to_use, value=sd[name.replace("_orig_mod.", "")])
        cnt += 1
        if cnt % 100 == 0:
            pbar.update(100)

    #for name, param in transformer.named_parameters():
    #    print(name, param.dtype, param.device, param.shape)
    #patcher.load(device, full_load=True)
    pbar.update_absolute(param_count)
    pbar.update_absolute(0)

def patch_control_lora(transformer, device):
    log.info("Control-LoRA detected, patching model...")

    in_cls = transformer.patch_embedding.__class__ # nn.Conv3d
    old_in_dim = transformer.in_dim # 16
    new_in_dim = 32
    
    new_in = in_cls(
        new_in_dim,
        transformer.patch_embedding.out_channels,
        transformer.patch_embedding.kernel_size,
        transformer.patch_embedding.stride,
        transformer.patch_embedding.padding,
    ).to(device=device, dtype=torch.float32)
    
    new_in.weight.zero_()
    new_in.bias.zero_()
    
    new_in.weight[:, :old_in_dim].copy_(transformer.patch_embedding.weight)
    new_in.bias.copy_(transformer.patch_embedding.bias)
    
    transformer.patch_embedding = new_in
    transformer.expanded_patch_embedding = new_in

def patch_stand_in_lora(transformer, lora_sd, transformer_load_device, base_dtype, lora_strength):
    if "diffusion_model.blocks.0.self_attn.q_loras.down.weight" in lora_sd:                        
        log.info("Stand-In LoRA detected")
        for block in transformer.blocks:
            block.self_attn.q_loras = LoRALinearLayer(transformer.dim, transformer.dim, rank=128, device=transformer_load_device, dtype=base_dtype, strength=lora_strength)
            block.self_attn.k_loras = LoRALinearLayer(transformer.dim, transformer.dim, rank=128, device=transformer_load_device, dtype=base_dtype, strength=lora_strength)
            block.self_attn.v_loras = LoRALinearLayer(transformer.dim, transformer.dim, rank=128, device=transformer_load_device, dtype=base_dtype, strength=lora_strength)
            for lora in [block.self_attn.q_loras, block.self_attn.k_loras, block.self_attn.v_loras]:
                for param in lora.parameters():
                    param.requires_grad = False
        for name, param in transformer.named_parameters():
            if "lora" in name:
                param.data.copy_(lora_sd["diffusion_model." + name].to(param.device, dtype=param.dtype))

def add_lora_weights(patcher, lora, base_dtype, merge_loras=False):
    #spacepxl's control LoRA patch
    for l in lora:
        log.info(f"Loading LoRA: {l['name']} with strength: {l['strength']}")
        lora_path = l["path"]
        lora_strength = l["strength"]
        if isinstance(lora_strength, list):
            if merge_loras:
                raise ValueError("LoRA strength should be a single value when merge_loras=True")
            patcher.model.diffusion_model.lora_scheduling_enabled = True
        if lora_strength == 0:
            log.warning(f"LoRA {lora_path} has strength 0, skipping...")
            continue
        lora_sd = load_torch_file(lora_path, safe_load=True)
        if "dwpose_embedding.0.weight" in lora_sd: #unianimate
            from .unianimate.nodes import update_transformer
            log.info("Unianimate LoRA detected, patching model...")
            patcher.model.diffusion_model = update_transformer(patcher.model.diffusion_model, lora_sd)

        lora_sd = standardize_lora_key_format(lora_sd)

        if l["blocks"]:
            lora_sd = filter_state_dict_by_blocks(lora_sd, l["blocks"], l.get("layer_filter", []))

        # Filter out any LoRA keys containing 'img' if the base model state_dict has no 'img' keys
        #if not any('img' in k for k in sd.keys()):
        #    lora_sd = {k: v for k, v in lora_sd.items() if 'img' not in k}
        control_lora=False
        if "diffusion_model.patch_embedding.lora_A.weight" in lora_sd:
            control_lora = True
        #stand-in LoRA patch
        if "diffusion_model.blocks.0.self_attn.q_loras.down.weight" in lora_sd:
            patch_stand_in_lora(patcher.model.diffusion_model, lora_sd, device, base_dtype, lora_strength)
        # normal LoRA patch
        else:
            patcher, _ = load_lora_for_models(patcher, None, lora_sd, lora_strength, 0)
        
        del lora_sd
    return patcher, control_lora

#region Model loading
class WanVideoModelLoader:
    @classmethod
    def INPUT_TYPES(s):
        return {
            "required": {
                "model": (folder_paths.get_filename_list("unet_gguf") + folder_paths.get_filename_list("diffusion_models"), {"tooltip": "These models are loaded from the 'ComfyUI/models/diffusion_models' -folder",}),

            "base_precision": (["fp32", "bf16", "fp16", "fp16_fast"], {"default": "bf16"}),
            "quantization": (["disabled", "fp8_e4m3fn", "fp8_e4m3fn_fast", "fp8_e4m3fn_scaled", "fp8_e4m3fn_scaled_fast", "fp8_e5m2", "fp8_e5m2_fast", "fp8_e5m2_scaled", "fp8_e5m2_scaled_fast"], {"default": "disabled", "tooltip": "optional quantization method"}),
            "load_device": (["main_device", "offload_device"], {"default": "offload_device", "tooltip": "Initial device to load the model to, NOT recommended with the larger models unless you have 48GB+ VRAM"}),
            },
            "optional": {
                "attention_mode": ([
                    "sdpa",
                    "flash_attn_2",
                    "flash_attn_3",
                    "sageattn",
                    "sageattn_3",
                    "flex_attention",
                    "radial_sage_attention",
                    ], {"default": "sdpa"}),
                "compile_args": ("WANCOMPILEARGS", ),
                "block_swap_args": ("BLOCKSWAPARGS", ),
                "lora": ("WANVIDLORA", {"default": None}),
                "vram_management_args": ("VRAM_MANAGEMENTARGS", {"default": None, "tooltip": "Alternative offloading method from DiffSynth-Studio, more aggressive in reducing memory use than block swapping, but can be slower"}),
                "extra_model": ("VACEPATH", {"default": None, "tooltip": "Extra model to add to the main model, ie. VACE or MTV Crafter"}),
                "fantasytalking_model": ("FANTASYTALKINGMODEL", {"default": None, "tooltip": "FantasyTalking model https://github.com/Fantasy-AMAP"}),
                "multitalk_model": ("MULTITALKMODEL", {"default": None, "tooltip": "Multitalk model"}),
                "fantasyportrait_model": ("FANTASYPORTRAITMODEL", {"default": None, "tooltip": "FantasyPortrait model"}),
            }
        }

    RETURN_TYPES = ("WANVIDEOMODEL",)
    RETURN_NAMES = ("model", )
    FUNCTION = "loadmodel"
    CATEGORY = "WanVideoWrapper"

    def loadmodel(self, model, base_precision, load_device,  quantization,
                  compile_args=None, attention_mode="sdpa", block_swap_args=None, lora=None, vram_management_args=None, extra_model=None, vace_model=None,
                  fantasytalking_model=None, multitalk_model=None, fantasyportrait_model=None):
        assert not (vram_management_args is not None and block_swap_args is not None), "Can't use both block_swap_args and vram_management_args at the same time"
        if vace_model is not None:
            extra_model = vace_model
        lora_low_mem_load = merge_loras = False
        if lora is not None:
            for l in lora:
                lora_low_mem_load = l.get("low_mem_load", False)
                merge_loras = l.get("merge_loras", True)

        transformer = None
        mm.unload_all_models()
        mm.cleanup_models()
        mm.soft_empty_cache()

        if "sage" in attention_mode:
            try:
                from sageattention import sageattn
            except Exception as e:
                raise ValueError(f"Can't import SageAttention: {str(e)}")

        gguf = False
        if model.endswith(".gguf"):
            if quantization != "disabled":
                raise ValueError("Quantization should be disabled when loading GGUF models.")
            quantization = "gguf"
            gguf = True
            if merge_loras is True:
                raise ValueError("GGUF models do not support LoRA merging, please disable merge_loras in the LoRA select node.")

        transformer_load_device = device if load_device == "main_device" else offload_device
        
        base_dtype = {"fp8_e4m3fn": torch.float8_e4m3fn, "fp8_e4m3fn_fast": torch.float8_e4m3fn, "bf16": torch.bfloat16, "fp16": torch.float16, "fp16_fast": torch.float16, "fp32": torch.float32}[base_precision]
        
        if base_precision == "fp16_fast":
            if hasattr(torch.backends.cuda.matmul, "allow_fp16_accumulation"):
                torch.backends.cuda.matmul.allow_fp16_accumulation = True
            else:
                raise ValueError("torch.backends.cuda.matmul.allow_fp16_accumulation is not available in this version of torch, requires torch 2.7.0.dev2025 02 26 nightly minimum currently")
        else:
            try:
                if hasattr(torch.backends.cuda.matmul, "allow_fp16_accumulation"):
                    torch.backends.cuda.matmul.allow_fp16_accumulation = False
            except:
                pass
 

        model_path = folder_paths.get_full_path_or_raise("diffusion_models", model)

        gguf_reader = None
        if not gguf:
            sd = load_torch_file(model_path, device=transformer_load_device, safe_load=True)
        else:
            #from diffusers.models.model_loading_utils import load_gguf_checkpoint
            #sd = load_gguf_checkpoint(model_path)
            from .gguf.gguf import load_gguf
            sd, gguf_reader = load_gguf(model_path)

        if quantization == "disabled":
            for k, v in sd.items():
                if isinstance(v, torch.Tensor):
                    if v.dtype == torch.float8_e4m3fn:
                        quantization = "fp8_e4m3fn"
                        if "scaled_fp8" in sd:
                            quantization = "fp8_e4m3fn_scaled"
                        break
                    elif v.dtype == torch.float8_e5m2:
                        quantization = "fp8_e5m2"
                        if "scaled_fp8" in sd:
                            quantization = "fp8_e5m2_scaled"
                        break
        
        if torch.cuda.is_available():
            #only warning for now
            major, minor = torch.cuda.get_device_capability(device)
            log.info(f"CUDA Compute Capability: {major}.{minor}")
            if compile_args is not None and "e4" in quantization and (major, minor) < (8, 9):
                log.warning("Torch.compile with fp8_e4m3fn weights on CUDA compute capability < 8.9 is not supported. Please use fp8_e5m2, GGUF or higher precision instead.")

        if "scaled_fp8" in sd and "scaled" not in quantization:
            raise ValueError("The model is a scaled fp8 model, please set quantization to '_scaled'")

        if "vace_blocks.0.after_proj.weight" in sd and not "patch_embedding.weight" in sd:
            raise ValueError("You are attempting to load a VACE module as a WanVideo model, instead you should use the vace_model input and matching T2V base model")

        if extra_model is not None:
            if gguf:
<<<<<<< HEAD
                if not extra_model["path"].endswith(".gguf"):
                    raise ValueError("With GGUF main model the extra model must also be a GGUF quantized, if the main model already has extra included, you can disconnect the extra model loader")
                from diffusers.models.model_loading_utils import load_gguf_checkpoint
                extra_sd = load_gguf_checkpoint(extra_model["path"])
                new_keys = {}
                for k, v in extra_sd.items():
                    if "vace" in k:
                        new_keys[k] = v
                extra_sd = new_keys
=======
                if not vace_model["path"].endswith(".gguf"):
                    raise ValueError("With GGUF main model the VACE module must also be a GGUF quantized, if the main model already has VACE included, you can disconnect the VACE module loader")
                vace_sd = load_gguf_checkpoint(vace_model["path"])
>>>>>>> bd0a634e
            else:
                extra_sd = load_torch_file(extra_model["path"], device=transformer_load_device, safe_load=True)
            sd.update(extra_sd)

        first_key = next(iter(sd))
        if first_key.startswith("model.diffusion_model."):
            new_sd = {}
            for key, value in sd.items():
                new_key = key.replace("model.diffusion_model.", "", 1)
                new_sd[new_key] = value
            sd = new_sd
        elif first_key.startswith("model."):
            new_sd = {}
            for key, value in sd.items():
                new_key = key.replace("model.", "", 1)
                new_sd[new_key] = value
            sd = new_sd
        if not "patch_embedding.weight" in sd:
            raise ValueError("Invalid WanVideo model selected")
        dim = sd["patch_embedding.weight"].shape[0]
        in_features = sd["blocks.0.self_attn.k.weight"].shape[1]
        out_features = sd["blocks.0.self_attn.k.weight"].shape[0]
        in_channels = sd["patch_embedding.weight"].shape[1]
        log.info(f"Detected model in_channels: {in_channels}")
        ffn_dim = sd["blocks.0.ffn.0.bias"].shape[0]
        ffn2_dim = sd["blocks.0.ffn.2.weight"].shape[1]

        model_type = "t2v"
        if not "text_embedding.0.weight" in sd:
            model_type = "no_cross_attn" #minimaxremover
        elif "model_type.Wan2_1-FLF2V-14B-720P" in sd or "img_emb.emb_pos" in sd or "flf2v" in model.lower():
            model_type = "fl2v"
        elif in_channels in [36, 48]:
            if "blocks.0.cross_attn.k_img.weight" not in sd:
                model_type = "t2v"
            else:
                model_type = "i2v"
        elif in_channels == 16:
            model_type = "t2v"
        elif "control_adapter.conv.weight" in sd:
            model_type = "t2v"

        out_dim = 16
        if dim == 5120: #14B
            num_heads = 40
            num_layers = 40
        elif dim == 3072: #5B
            num_heads = 24
            num_layers = 30
            out_dim = 48
            model_type = "t2v" #5B no img crossattn
        else: #1.3B
            num_heads = 12
            num_layers = 30

        vace_layers, vace_in_dim = None, None
        if "vace_blocks.0.after_proj.weight" in sd:
            if in_channels != 16:
                raise ValueError("VACE only works properly with T2V models.")
            model_type = "t2v"
            if dim == 5120:
                vace_layers = [0, 5, 10, 15, 20, 25, 30, 35]
            else:
                vace_layers = [0, 2, 4, 6, 8, 10, 12, 14, 16, 18, 20, 22, 24, 26, 28]
            vace_in_dim = 96

        log.info(f"Model cross attention type: {model_type}, num_heads: {num_heads}, num_layers: {num_layers}")

        teacache_coefficients_map = {
            "1_3B": {
                "e": [2.39676752e+03, -1.31110545e+03, 2.01331979e+02, -8.29855975e+00, 1.37887774e-01],
                "e0": [-5.21862437e+04, 9.23041404e+03, -5.28275948e+02, 1.36987616e+01, -4.99875664e-02],
            },
            "14B": {
                "e": [-5784.54975374, 5449.50911966, -1811.16591783, 256.27178429, -13.02252404],
                "e0": [-3.03318725e+05, 4.90537029e+04, -2.65530556e+03, 5.87365115e+01, -3.15583525e-01],
            },
            "i2v_480": {
                "e": [-3.02331670e+02, 2.23948934e+02, -5.25463970e+01, 5.87348440e+00, -2.01973289e-01],
                "e0": [2.57151496e+05, -3.54229917e+04, 1.40286849e+03, -1.35890334e+01, 1.32517977e-01],
            },
            "i2v_720":{
                "e": [-114.36346466, 65.26524496, -18.82220707, 4.91518089, -0.23412683],
                "e0": [8.10705460e+03, 2.13393892e+03, -3.72934672e+02, 1.66203073e+01, -4.17769401e-02],
            },
        }

        magcache_ratios_map = {
            "1_3B": np.array([1.0]*2+[1.0124, 1.02213, 1.00166, 1.0041, 0.99791, 1.00061, 0.99682, 0.99762, 0.99634, 0.99685, 0.99567, 0.99586, 0.99416, 0.99422, 0.99578, 0.99575, 0.9957, 0.99563, 0.99511, 0.99506, 0.99535, 0.99531, 0.99552, 0.99549, 0.99541, 0.99539, 0.9954, 0.99536, 0.99489, 0.99485, 0.99518, 0.99514, 0.99484, 0.99478, 0.99481, 0.99479, 0.99415, 0.99413, 0.99419, 0.99416, 0.99396, 0.99393, 0.99388, 0.99386, 0.99349, 0.99349, 0.99309, 0.99304, 0.9927, 0.9927, 0.99228, 0.99226, 0.99171, 0.9917, 0.99137, 0.99135, 0.99068, 0.99063, 0.99005, 0.99003, 0.98944, 0.98942, 0.98849, 0.98849, 0.98758, 0.98757, 0.98644, 0.98643, 0.98504, 0.98503, 0.9836, 0.98359, 0.98202, 0.98201, 0.97977, 0.97978, 0.97717, 0.97718, 0.9741, 0.97411, 0.97003, 0.97002, 0.96538, 0.96541, 0.9593, 0.95933, 0.95086, 0.95089, 0.94013, 0.94019, 0.92402, 0.92414, 0.90241, 0.9026, 0.86821, 0.86868, 0.81838, 0.81939]),
            "14B": np.array([1.0]*2+[1.02504, 1.03017, 1.00025, 1.00251, 0.9985, 0.99962, 0.99779, 0.99771, 0.9966, 0.99658, 0.99482, 0.99476, 0.99467, 0.99451, 0.99664, 0.99656, 0.99434, 0.99431, 0.99533, 0.99545, 0.99468, 0.99465, 0.99438, 0.99434, 0.99516, 0.99517, 0.99384, 0.9938, 0.99404, 0.99401, 0.99517, 0.99516, 0.99409, 0.99408, 0.99428, 0.99426, 0.99347, 0.99343, 0.99418, 0.99416, 0.99271, 0.99269, 0.99313, 0.99311, 0.99215, 0.99215, 0.99218, 0.99215, 0.99216, 0.99217, 0.99163, 0.99161, 0.99138, 0.99135, 0.98982, 0.9898, 0.98996, 0.98995, 0.9887, 0.98866, 0.98772, 0.9877, 0.98767, 0.98765, 0.98573, 0.9857, 0.98501, 0.98498, 0.9838, 0.98376, 0.98177, 0.98173, 0.98037, 0.98035, 0.97678, 0.97677, 0.97546, 0.97543, 0.97184, 0.97183, 0.96711, 0.96708, 0.96349, 0.96345, 0.95629, 0.95625, 0.94926, 0.94929, 0.93964, 0.93961, 0.92511, 0.92504, 0.90693, 0.90678, 0.8796, 0.87945, 0.86111, 0.86189]),
            "i2v_480": np.array([1.0]*2+[0.98783, 0.98993, 0.97559, 0.97593, 0.98311, 0.98319, 0.98202, 0.98225, 0.9888, 0.98878, 0.98762, 0.98759, 0.98957, 0.98971, 0.99052, 0.99043, 0.99383, 0.99384, 0.98857, 0.9886, 0.99065, 0.99068, 0.98845, 0.98847, 0.99057, 0.99057, 0.98957, 0.98961, 0.98601, 0.9861, 0.98823, 0.98823, 0.98756, 0.98759, 0.98808, 0.98814, 0.98721, 0.98724, 0.98571, 0.98572, 0.98543, 0.98544, 0.98157, 0.98165, 0.98411, 0.98413, 0.97952, 0.97953, 0.98149, 0.9815, 0.9774, 0.97742, 0.97825, 0.97826, 0.97355, 0.97361, 0.97085, 0.97087, 0.97056, 0.97055, 0.96588, 0.96587, 0.96113, 0.96124, 0.9567, 0.95681, 0.94961, 0.94969, 0.93973, 0.93988, 0.93217, 0.93224, 0.91878, 0.91896, 0.90955, 0.90954, 0.92617, 0.92616]),
            "i2v_720": np.array([1.0]*2+[0.99428, 0.99498, 0.98588, 0.98621, 0.98273, 0.98281, 0.99018, 0.99023, 0.98911, 0.98917, 0.98646, 0.98652, 0.99454, 0.99456, 0.9891, 0.98909, 0.99124, 0.99127, 0.99102, 0.99103, 0.99215, 0.99212, 0.99515, 0.99515, 0.99576, 0.99572, 0.99068, 0.99072, 0.99097, 0.99097, 0.99166, 0.99169, 0.99041, 0.99042, 0.99201, 0.99198, 0.99101, 0.99101, 0.98599, 0.98603, 0.98845, 0.98844, 0.98848, 0.98851, 0.98862, 0.98857, 0.98718, 0.98719, 0.98497, 0.98497, 0.98264, 0.98263, 0.98389, 0.98393, 0.97938, 0.9794, 0.97535, 0.97536, 0.97498, 0.97499, 0.973, 0.97301, 0.96827, 0.96828, 0.96261, 0.96263, 0.95335, 0.9534, 0.94649, 0.94655, 0.93397, 0.93414, 0.91636, 0.9165, 0.89088, 0.89109, 0.8679, 0.86768]),
        }

        model_variant = "14B" #default to this
        if model_type == "i2v" or model_type == "fl2v":
            if "480" in model or "fun" in model.lower() or "a2" in model.lower() or "540" in model: #just a guess for the Fun model for now...
                model_variant = "i2v_480"
            elif "720" in model:
                model_variant = "i2v_720"
        elif model_type == "t2v":
            model_variant = "14B"
            
        if dim == 1536:
            model_variant = "1_3B"
        if dim == 3072:
            log.info(f"5B model detected, no Teacache or MagCache coefficients available, consider using EasyCache for this model")
        log.info(f"Model variant detected: {model_variant}")
        
        TRANSFORMER_CONFIG= {
            "dim": dim,
            "in_features": in_features,
            "out_features": out_features,
            "ffn_dim": ffn_dim,
            "ffn2_dim": ffn2_dim,
            "eps": 1e-06,
            "freq_dim": 256,
            "in_dim": in_channels,
            "model_type": model_type,
            "out_dim": out_dim,
            "text_len": 512,
            "num_heads": num_heads,
            "num_layers": num_layers,
            "attention_mode": attention_mode,
            "rope_func": "comfy",
            "main_device": device,
            "offload_device": offload_device,
            "teacache_coefficients": teacache_coefficients_map[model_variant],
            "magcache_ratios": magcache_ratios_map[model_variant],
            "vace_layers": vace_layers,
            "vace_in_dim": vace_in_dim,
            "inject_sample_info": True if "fps_embedding.weight" in sd else False,
            "add_ref_conv": True if "ref_conv.weight" in sd else False,
            "in_dim_ref_conv": sd["ref_conv.weight"].shape[1] if "ref_conv.weight" in sd else None,
            "add_control_adapter": True if "control_adapter.conv.weight" in sd else False,
            "use_motion_attn": True if "blocks.0.motion_attn.k.weight" in sd else False
        }

        with init_empty_weights():
            transformer = WanModel(**TRANSFORMER_CONFIG)
        transformer.eval()

        #ReCamMaster
        if "blocks.0.cam_encoder.weight" in sd:
            log.info("ReCamMaster model detected, patching model...")
            for block in transformer.blocks:
                block.cam_encoder = nn.Linear(12, dim)
                block.projector = nn.Linear(dim, dim)
                block.cam_encoder.weight.data.zero_()
                block.cam_encoder.bias.data.zero_()
                block.projector.weight = nn.Parameter(torch.eye(dim))
                block.projector.bias = nn.Parameter(torch.zeros(dim))

        # FantasyTalking https://github.com/Fantasy-AMAP
        if fantasytalking_model is not None:
            log.info("FantasyTalking model detected, patching model...")
            context_dim = fantasytalking_model["sd"]["proj_model.proj.weight"].shape[0]
            for block in transformer.blocks:
                block.cross_attn.k_proj = nn.Linear(context_dim, dim, bias=False)
                block.cross_attn.v_proj = nn.Linear(context_dim, dim, bias=False)
            sd.update(fantasytalking_model["sd"])

        # FantasyPortrait https://github.com/Fantasy-AMAP/fantasy-portrait/
        if fantasyportrait_model is not None:
            log.info("FantasyPortrait model detected, patching model...")
            context_dim = fantasyportrait_model["sd"]["ip_adapter.blocks.0.cross_attn.ip_adapter_single_stream_k_proj.weight"].shape[1]

            for block in transformer.blocks:
                block.cross_attn.ip_adapter_single_stream_k_proj = nn.Linear(context_dim, dim, bias=False)
                block.cross_attn.ip_adapter_single_stream_v_proj = nn.Linear(context_dim, dim, bias=False)
            ip_adapter_sd = {}
            for k, v in fantasyportrait_model["sd"].items():
                if k.startswith("ip_adapter."):
                    ip_adapter_sd[k.replace("ip_adapter.", "")] = v
            sd.update(ip_adapter_sd)

        if multitalk_model is not None:
            if multitalk_model["is_gguf"] and not gguf:
                raise ValueError("Multitalk/InfiniteTalk model is a GGUF model, main model also has to be a GGUF model.")
            multitalk_model_type = multitalk_model.get("model_type", "MultiTalk")
            # init audio module
            from .multitalk.multitalk import SingleStreamMultiAttention
            from .wanvideo.modules.model import WanRMSNorm, WanLayerNorm
            norm_input_visual = True #dunno what this is
               
            for block in transformer.blocks:
                block.audio_cross_attn = SingleStreamMultiAttention(
                        dim=dim,
                        encoder_hidden_states_dim=768,
                        num_heads=num_heads,
                        qk_norm=False,
                        qkv_bias=True,
                        eps=transformer.eps,
                        norm_layer=WanRMSNorm,
                        class_range=24,
                        class_interval=4,
                        attention_mode=attention_mode,
                    )
                block.norm_x = WanLayerNorm(dim, transformer.eps, elementwise_affine=True) if norm_input_visual else nn.Identity()
            log.info(f"{multitalk_model_type} detected, patching model...")
            transformer.audio_proj = multitalk_model["proj_model"]
            transformer.multitalk_model_type = multitalk_model_type
            sd.update(multitalk_model["sd"])
        
        # Additional cond latents
        if "add_conv_in.weight" in sd:
            def zero_module(module):
                for p in module.parameters():
                    torch.nn.init.zeros_(p)
                return module
            inner_dim = sd["add_conv_in.weight"].shape[0]
            add_cond_in_dim = sd["add_conv_in.weight"].shape[1]
            attn_cond_in_dim = sd["attn_conv_in.weight"].shape[1]
            transformer.add_conv_in = torch.nn.Conv3d(add_cond_in_dim, inner_dim, kernel_size=transformer.patch_size, stride=transformer.patch_size)
            transformer.add_proj = zero_module(torch.nn.Linear(inner_dim, inner_dim))
            transformer.attn_conv_in = torch.nn.Conv3d(attn_cond_in_dim, inner_dim, kernel_size=transformer.patch_size, stride=transformer.patch_size)
        
        latent_format=Wan22 if dim == 3072 else Wan21
        comfy_model = WanVideoModel(
            WanVideoModelConfig(base_dtype, latent_format=latent_format),
            model_type=comfy.model_base.ModelType.FLOW,
            device=device,
        )
<<<<<<< HEAD
=======
        scale_weights = {}
        if not gguf:
            if "fp8" in quantization:
                for k, v in sd.items():
                    if k.endswith(".scale_weight"):
                        scale_weights[k] = v
            if not merge_loras:
                from .custom_linear import _replace_linear
                transformer = _replace_linear(transformer, base_dtype, sd, scale_weights=scale_weights)
                
            if "fp8_e4m3fn" in quantization:
                dtype = torch.float8_e4m3fn
            elif "fp8_e5m2" in quantization:
                dtype = torch.float8_e5m2
            else:
                dtype = base_dtype
            params_to_keep = {"norm", "bias", "time_in", "patch_embedding", "time_", "img_emb", "modulation", "text_embedding", "adapter", "add", "ref_conv", "audio_proj"}
            if not lora_low_mem_load:
                log.info("Using accelerate to load and assign model weights to device...")
                param_count = sum(1 for _ in transformer.named_parameters())
                pbar = ProgressBar(param_count)
                cnt = 0
                for name, param in tqdm(transformer.named_parameters(), 
                        desc=f"Loading transformer parameters to {transformer_load_device}", 
                        total=param_count,
                        leave=True):
                    dtype_to_use = base_dtype if any(keyword in name for keyword in params_to_keep) else dtype
                    dtype_to_use = dtype if sd[name].dtype == dtype else dtype_to_use
                    if "modulation" in name or "norm" in name or "bias" in name:
                        dtype_to_use = base_dtype
                    if "patch_embedding" in name:
                        dtype_to_use = torch.float32
                    set_module_tensor_to_device(transformer, name, device=transformer_load_device, dtype=dtype_to_use, value=sd[name])
                    cnt += 1
                    if cnt % 100 == 0:
                        pbar.update(100)

                #for name, param in transformer.named_parameters():
                #    print(name, param.dtype, param.device, param.shape)
                pbar.update_absolute(param_count)
                pbar.update_absolute(0)
>>>>>>> bd0a634e

        comfy_model.diffusion_model = transformer
        comfy_model.load_device = transformer_load_device
        patcher = comfy.model_patcher.ModelPatcher(comfy_model, device, offload_device)
        patcher.model.is_patched = False
        
        scale_weights = {}
        if "fp8" in quantization:
            for k, v in sd.items():
                if k.endswith(".scale_weight"):
                    scale_weights[k] = v.to(base_dtype)
        
        if "fp8_e4m3fn" in quantization:
            weight_dtype = torch.float8_e4m3fn
        elif "fp8_e5m2" in quantization:
            weight_dtype = torch.float8_e5m2
        else:
            weight_dtype = base_dtype
        
        params_to_keep = {"norm", "bias", "time_in", "patch_embedding", "time_", "img_emb", "modulation", "text_embedding", "adapter", "add", "ref_conv", "audio_proj"}

        control_lora = False

        if not merge_loras and control_lora:
            log.warning("Control-LoRA patching is only supported with merge_loras=True")

        if lora is not None:
            patcher, control_lora = add_lora_weights(patcher, lora, base_dtype, merge_loras=merge_loras)
      
        if not gguf:
            if merge_loras and lora is not None:
                if not lora_low_mem_load:
                    load_weights(transformer, sd, weight_dtype, base_dtype, transformer_load_device)
                
                if control_lora:
                    patch_control_lora(patcher.model.diffusion_model, device)
                    patcher.model.is_patched = True   
                    
                log.info("Merging LoRA to the model...")
                patcher = apply_lora(
                    patcher, device, transformer_load_device, params_to_keep=params_to_keep, dtype=weight_dtype, base_dtype=base_dtype, state_dict=sd, 
                    low_mem_load=lora_low_mem_load, control_lora=control_lora, scale_weights=scale_weights,)
                if not control_lora:
                    scale_weights.clear()
                    patcher.patches.clear()
                transformer.patched_linear = False
            else:
                from .custom_linear import _replace_linear
                transformer = _replace_linear(transformer, base_dtype, sd, scale_weights=scale_weights)
                transformer.patched_linear = True

        if "fast" in quantization:
            if lora is not None and not merge_loras:
                raise NotImplementedError("fp8_fast is not supported with unmerged LoRAs")
            from .fp8_optimization import convert_fp8_linear
            convert_fp8_linear(transformer, base_dtype, params_to_keep, scale_weight_keys=scale_weights)

        if multitalk_model is not None:
            transformer.audio_proj = multitalk_model["proj_model"]

        if vram_management_args is not None:
            if gguf:
                raise ValueError("GGUF models don't support vram management")
            from .diffsynth.vram_management import enable_vram_management, AutoWrappedModule, AutoWrappedLinear
            from .wanvideo.modules.model import WanLayerNorm, WanRMSNorm

            total_params_in_model = sum(p.numel() for p in patcher.model.diffusion_model.parameters())
            log.info(f"Total number of parameters in the loaded model: {total_params_in_model}")

            offload_percent = vram_management_args["offload_percent"]
            offload_params = int(total_params_in_model * offload_percent)
            params_to_keep = total_params_in_model - offload_params
            log.info(f"Selected params to offload: {offload_params}")
        
            enable_vram_management(
                patcher.model.diffusion_model,
                module_map = {
                    torch.nn.Linear: AutoWrappedLinear,
                    torch.nn.Conv3d: AutoWrappedModule,
                    torch.nn.LayerNorm: AutoWrappedModule,
                    WanLayerNorm: AutoWrappedModule,
                    WanRMSNorm: AutoWrappedModule,
                },
                module_config = dict(
                    offload_dtype=weight_dtype,
                    offload_device=offload_device,
                    onload_dtype=weight_dtype,
                    onload_device=device,
                    computation_dtype=base_dtype,
                    computation_device=device,
                ),
                max_num_param=params_to_keep,
                overflow_module_config = dict(
                    offload_dtype=weight_dtype,
                    offload_device=offload_device,
                    onload_dtype=weight_dtype,
                    onload_device=offload_device,
                    computation_dtype=base_dtype,
                    computation_device=device,
                ),
                compile_args = compile_args,
            )

        if merge_loras and lora is not None:
            log.info(f"Moving diffusion model from {patcher.model.diffusion_model.device} to {offload_device}")
            patcher.model.diffusion_model.to(offload_device)
            gc.collect()
            mm.soft_empty_cache()

        patcher.model["base_dtype"] = base_dtype
        patcher.model["weight_dtype"] = weight_dtype
        patcher.model["base_path"] = model_path
        patcher.model["model_name"] = model
        patcher.model["quantization"] = quantization
        patcher.model["auto_cpu_offload"] = True if vram_management_args is not None else False
        patcher.model["control_lora"] = control_lora
        patcher.model["compile_args"] = compile_args
        patcher.model["gguf_reader"] = gguf_reader
        patcher.model["fp8_matmul"] = "fast" in quantization
        patcher.model["scale_weights"] = scale_weights
        patcher.model["sd"] = sd
        patcher.model["lora"] = lora

        if 'transformer_options' not in patcher.model_options:
            patcher.model_options['transformer_options'] = {}
        patcher.model_options["transformer_options"]["block_swap_args"] = block_swap_args
        patcher.model_options["transformer_options"]["merge_loras"] = merge_loras

        for model in mm.current_loaded_models:
            if model._model() == patcher:
                mm.current_loaded_models.remove(model)
        return (patcher,)
    
# class WanVideoSaveModel:
#     @classmethod
#     def INPUT_TYPES(s):
#         return {
#             "required": {
#                 "model": ("WANVIDEOMODEL", {"tooltip": "WANVideo model to save"}),
#                 "output_path": ("STRING", {"default": "", "multiline": False, "tooltip": "Path to save the model"}),
#             },
#         }

#     RETURN_TYPES = ()
#     FUNCTION = "savemodel"
#     CATEGORY = "WanVideoWrapper"
#     DESCRIPTION = "Saves the model including merged LoRAs and quantization to diffusion_models/WanVideoWrapperSavedModels"
#     OUTPUT_NODE = True

#     def savemodel(self, model, output_path):
#         from safetensors.torch import save_file
#         model_sd = model.model.diffusion_model.state_dict()
#         for k in model_sd.keys():
#             print("key:", k, "shape:", model_sd[k].shape, "dtype:", model_sd[k].dtype, "device:", model_sd[k].device)
#         model_sd
#         model_name = os.path.basename(model.model["model_name"])
#         if not output_path:
#             output_path = os.path.join(folder_paths.models_dir, "diffusion_models", "WanVideoWrapperSavedModels", "saved_" + model_name)
#         else:
#             output_path = os.path.join(output_path, model_name)
#         log.info(f"Saving model to {output_path}")
#         os.makedirs(os.path.dirname(output_path), exist_ok=True)
#         save_file(model_sd, output_path)
#         return ()
    
#region load VAE

class WanVideoVAELoader:
    @classmethod
    def INPUT_TYPES(s):
        return {
            "required": {
                "model_name": (folder_paths.get_filename_list("vae"), {"tooltip": "These models are loaded from 'ComfyUI/models/vae'"}),
            },
            "optional": {
                "precision": (["fp16", "fp32", "bf16"],
                    {"default": "bf16"}
                ),
                "compile_args": ("WANCOMPILEARGS", ),
            }
        }

    RETURN_TYPES = ("WANVAE",)
    RETURN_NAMES = ("vae", )
    FUNCTION = "loadmodel"
    CATEGORY = "WanVideoWrapper"
    DESCRIPTION = "Loads Wan VAE model from 'ComfyUI/models/vae'"

    def loadmodel(self, model_name, precision, compile_args=None):
        dtype = {"bf16": torch.bfloat16, "fp16": torch.float16, "fp32": torch.float32}[precision]
        #with open(os.path.join(script_directory, 'configs', 'hy_vae_config.json')) as f:
        #    vae_config = json.load(f)
        model_path = folder_paths.get_full_path("vae", model_name)
        vae_sd = load_torch_file(model_path, safe_load=True)

        has_model_prefix = any(k.startswith("model.") for k in vae_sd.keys())
        if not has_model_prefix:
            vae_sd = {f"model.{k}": v for k, v in vae_sd.items()}

        if vae_sd["model.conv2.weight"].shape[0] == 16:
            vae = WanVideoVAE(dtype=dtype)
        elif vae_sd["model.conv2.weight"].shape[0] == 48:
            vae = WanVideoVAE38(dtype=dtype)

        vae.load_state_dict(vae_sd)
        vae.eval()
        vae.to(device = offload_device, dtype = dtype)
        if compile_args is not None:
            vae.model.decoder = torch.compile(vae.model.decoder, fullgraph=compile_args["fullgraph"], dynamic=compile_args["dynamic"], backend=compile_args["backend"], mode=compile_args["mode"])

        return (vae,)

class WanVideoTinyVAELoader:
    @classmethod
    def INPUT_TYPES(s):
        return {
            "required": {
                "model_name": (folder_paths.get_filename_list("vae_approx"), {"tooltip": "These models are loaded from 'ComfyUI/models/vae_approx'"}),
            },
            "optional": {
                "precision": (["fp16", "fp32", "bf16"], {"default": "fp16"}), 
                "parallel": ("BOOLEAN", {"default": False, "tooltip": "uses more memory but is faster"}),
            }
        }

    RETURN_TYPES = ("WANVAE",)
    RETURN_NAMES = ("vae", )
    FUNCTION = "loadmodel"
    CATEGORY = "WanVideoWrapper"
    DESCRIPTION = "Loads Wan VAE model from 'ComfyUI/models/vae_approx'"

    def loadmodel(self, model_name, precision, parallel=False):
        from .taehv import TAEHV

        dtype = {"bf16": torch.bfloat16, "fp16": torch.float16, "fp32": torch.float32}[precision]
        model_path = folder_paths.get_full_path("vae_approx", model_name)
        vae_sd = load_torch_file(model_path, safe_load=True)
        
        vae = TAEHV(vae_sd, parallel=parallel)
       
        vae.to(device = offload_device, dtype = dtype)

        return (vae,)

class LoadWanVideoT5TextEncoder:
    @classmethod
    def INPUT_TYPES(s):
        return {
            "required": {
                "model_name": (folder_paths.get_filename_list("text_encoders"), {"tooltip": "These models are loaded from 'ComfyUI/models/text_encoders'"}),
                "precision": (["fp32", "bf16"],
                    {"default": "bf16"}
                ),
            },
            "optional": {
                "load_device": (["main_device", "offload_device"], {"default": "offload_device"}),
                "quantization": (['disabled', 'fp8_e4m3fn'], {"default": 'disabled', "tooltip": "optional quantization method"}),
            }
        }

    RETURN_TYPES = ("WANTEXTENCODER",)
    RETURN_NAMES = ("wan_t5_model", )
    FUNCTION = "loadmodel"
    CATEGORY = "WanVideoWrapper"
    DESCRIPTION = "Loads Wan text_encoder model from 'ComfyUI/models/LLM'"

    def loadmodel(self, model_name, precision, load_device="offload_device", quantization="disabled"):
        text_encoder_load_device = device if load_device == "main_device" else offload_device

        tokenizer_path = os.path.join(script_directory, "configs", "T5_tokenizer")

        dtype = {"bf16": torch.bfloat16, "fp16": torch.float16, "fp32": torch.float32}[precision]

        model_path = folder_paths.get_full_path("text_encoders", model_name)
        sd = load_torch_file(model_path, safe_load=True)

        if quantization == "disabled":
            for k, v in sd.items():
                if isinstance(v, torch.Tensor):
                    if v.dtype == torch.float8_e4m3fn:
                        quantization = "fp8_e4m3fn"
                        break
        
        if "token_embedding.weight" not in sd and "shared.weight" not in sd:
            raise ValueError("Invalid T5 text encoder model, this node expects the 'umt5-xxl' model")
        if "scaled_fp8" in sd:
            raise ValueError("Invalid T5 text encoder model, fp8 scaled is not supported by this node")

        # Convert state dict keys from T5 format to the expected format
        if "shared.weight" in sd:
            log.info("Converting T5 text encoder model to the expected format...")
            converted_sd = {}
            
            for key, value in sd.items():
                # Handle encoder block patterns
                if key.startswith('encoder.block.'):
                    parts = key.split('.')
                    block_num = parts[2]
                    
                    # Self-attention components
                    if 'layer.0.SelfAttention' in key:
                        if key.endswith('.k.weight'):
                            new_key = f"blocks.{block_num}.attn.k.weight"
                        elif key.endswith('.o.weight'):
                            new_key = f"blocks.{block_num}.attn.o.weight"
                        elif key.endswith('.q.weight'):
                            new_key = f"blocks.{block_num}.attn.q.weight"
                        elif key.endswith('.v.weight'):
                            new_key = f"blocks.{block_num}.attn.v.weight"
                        elif 'relative_attention_bias' in key:
                            new_key = f"blocks.{block_num}.pos_embedding.embedding.weight"
                        else:
                            new_key = key
                    
                    # Layer norms
                    elif 'layer.0.layer_norm' in key:
                        new_key = f"blocks.{block_num}.norm1.weight"
                    elif 'layer.1.layer_norm' in key:
                        new_key = f"blocks.{block_num}.norm2.weight"
                    
                    # Feed-forward components
                    elif 'layer.1.DenseReluDense' in key:
                        if 'wi_0' in key:
                            new_key = f"blocks.{block_num}.ffn.gate.0.weight"
                        elif 'wi_1' in key:
                            new_key = f"blocks.{block_num}.ffn.fc1.weight"
                        elif 'wo' in key:
                            new_key = f"blocks.{block_num}.ffn.fc2.weight"
                        else:
                            new_key = key
                    else:
                        new_key = key
                elif key == "shared.weight":
                    new_key = "token_embedding.weight"
                elif key == "encoder.final_layer_norm.weight":
                    new_key = "norm.weight"
                else:
                    new_key = key
                converted_sd[new_key] = value
            sd = converted_sd

        T5_text_encoder = T5EncoderModel(
            text_len=512,
            dtype=dtype,
            device=text_encoder_load_device,
            state_dict=sd,
            tokenizer_path=tokenizer_path,
            quantization=quantization
        )
        text_encoder = {
            "model": T5_text_encoder,
            "dtype": dtype,
            "name": model_name,
        }
        
        return (text_encoder,)
    
class LoadWanVideoClipTextEncoder:
    @classmethod
    def INPUT_TYPES(s):
        return {
            "required": {
                "model_name": (folder_paths.get_filename_list("clip_vision") + folder_paths.get_filename_list("text_encoders"), {"tooltip": "These models are loaded from 'ComfyUI/models/clip_vision'"}),
                 "precision": (["fp16", "fp32", "bf16"],
                    {"default": "fp16"}
                ),
            },
            "optional": {
                "load_device": (["main_device", "offload_device"], {"default": "offload_device"}),
            }
        }

    RETURN_TYPES = ("CLIP_VISION",) 
    RETURN_NAMES = ("wan_clip_vision", )
    FUNCTION = "loadmodel"
    CATEGORY = "WanVideoWrapper"
    DESCRIPTION = "Loads Wan clip_vision model from 'ComfyUI/models/clip_vision'"

    def loadmodel(self, model_name, precision, load_device="offload_device"):
        text_encoder_load_device = device if load_device == "main_device" else offload_device

        dtype = {"bf16": torch.bfloat16, "fp16": torch.float16, "fp32": torch.float32}[precision]

        model_path = folder_paths.get_full_path("clip_vision", model_name)
        # We also support legacy setups where the model is in the text_encoders folder
        if model_path is None:
            model_path = folder_paths.get_full_path("text_encoders", model_name)
        sd = load_torch_file(model_path, safe_load=True)
        if "log_scale" not in sd:
            raise ValueError("Invalid CLIP model, this node expectes the 'open-clip-xlm-roberta-large-vit-huge-14' model")

        clip_model = CLIPModel(dtype=dtype, device=device, state_dict=sd)
        clip_model.model.to(text_encoder_load_device)
        del sd
        
        return (clip_model,)

NODE_CLASS_MAPPINGS = {
    "WanVideoModelLoader": WanVideoModelLoader,
    "WanVideoVAELoader": WanVideoVAELoader,
    "WanVideoLoraSelect": WanVideoLoraSelect,
    "WanVideoSetLoRAs": WanVideoSetLoRAs,
    "WanVideoLoraBlockEdit": WanVideoLoraBlockEdit,
    "WanVideoTinyVAELoader": WanVideoTinyVAELoader,
    "WanVideoVACEModelSelect": WanVideoVACEModelSelect,
    "WanVideoExtraModelSelect": WanVideoExtraModelSelect,
    "WanVideoLoraSelectMulti": WanVideoLoraSelectMulti,
    "WanVideoBlockSwap": WanVideoBlockSwap,
    "WanVideoVRAMManagement": WanVideoVRAMManagement,
    "WanVideoTorchCompileSettings": WanVideoTorchCompileSettings,
    "LoadWanVideoT5TextEncoder": LoadWanVideoT5TextEncoder,
    "LoadWanVideoClipTextEncoder": LoadWanVideoClipTextEncoder,
    }

NODE_DISPLAY_NAME_MAPPINGS = {
    "WanVideoModelLoader": "WanVideo Model Loader",
    "WanVideoVAELoader": "WanVideo VAE Loader",
    "WanVideoLoraSelect": "WanVideo Lora Select",
    "WanVideoSetLoRAs": "WanVideo Set LoRAs",
    "WanVideoLoraBlockEdit": "WanVideo Lora Block Edit",
    "WanVideoTinyVAELoader": "WanVideo Tiny VAE Loader",
    "WanVideoVACEModelSelect": "WanVideo VACE Module Select",
    "WanVideoExtraModelSelect": "WanVideo Extra Model Select",
    "WanVideoLoraSelectMulti": "WanVideo Lora Select Multi",
    "WanVideoBlockSwap": "WanVideo Block Swap",
    "WanVideoVRAMManagement": "WanVideo VRAM Management",
    "WanVideoTorchCompileSettings": "WanVideo Torch Compile Settings",
    "LoadWanVideoT5TextEncoder": "WanVideo T5 Text Encoder Loader",
    "LoadWanVideoClipTextEncoder": "WanVideo CLIP Text Encoder Loader",
    }<|MERGE_RESOLUTION|>--- conflicted
+++ resolved
@@ -1021,21 +1021,9 @@
 
         if extra_model is not None:
             if gguf:
-<<<<<<< HEAD
-                if not extra_model["path"].endswith(".gguf"):
-                    raise ValueError("With GGUF main model the extra model must also be a GGUF quantized, if the main model already has extra included, you can disconnect the extra model loader")
-                from diffusers.models.model_loading_utils import load_gguf_checkpoint
-                extra_sd = load_gguf_checkpoint(extra_model["path"])
-                new_keys = {}
-                for k, v in extra_sd.items():
-                    if "vace" in k:
-                        new_keys[k] = v
-                extra_sd = new_keys
-=======
                 if not vace_model["path"].endswith(".gguf"):
                     raise ValueError("With GGUF main model the VACE module must also be a GGUF quantized, if the main model already has VACE included, you can disconnect the VACE module loader")
                 vace_sd = load_gguf_checkpoint(vace_model["path"])
->>>>>>> bd0a634e
             else:
                 extra_sd = load_torch_file(extra_model["path"], device=transformer_load_device, safe_load=True)
             sd.update(extra_sd)
@@ -1259,50 +1247,6 @@
             model_type=comfy.model_base.ModelType.FLOW,
             device=device,
         )
-<<<<<<< HEAD
-=======
-        scale_weights = {}
-        if not gguf:
-            if "fp8" in quantization:
-                for k, v in sd.items():
-                    if k.endswith(".scale_weight"):
-                        scale_weights[k] = v
-            if not merge_loras:
-                from .custom_linear import _replace_linear
-                transformer = _replace_linear(transformer, base_dtype, sd, scale_weights=scale_weights)
-                
-            if "fp8_e4m3fn" in quantization:
-                dtype = torch.float8_e4m3fn
-            elif "fp8_e5m2" in quantization:
-                dtype = torch.float8_e5m2
-            else:
-                dtype = base_dtype
-            params_to_keep = {"norm", "bias", "time_in", "patch_embedding", "time_", "img_emb", "modulation", "text_embedding", "adapter", "add", "ref_conv", "audio_proj"}
-            if not lora_low_mem_load:
-                log.info("Using accelerate to load and assign model weights to device...")
-                param_count = sum(1 for _ in transformer.named_parameters())
-                pbar = ProgressBar(param_count)
-                cnt = 0
-                for name, param in tqdm(transformer.named_parameters(), 
-                        desc=f"Loading transformer parameters to {transformer_load_device}", 
-                        total=param_count,
-                        leave=True):
-                    dtype_to_use = base_dtype if any(keyword in name for keyword in params_to_keep) else dtype
-                    dtype_to_use = dtype if sd[name].dtype == dtype else dtype_to_use
-                    if "modulation" in name or "norm" in name or "bias" in name:
-                        dtype_to_use = base_dtype
-                    if "patch_embedding" in name:
-                        dtype_to_use = torch.float32
-                    set_module_tensor_to_device(transformer, name, device=transformer_load_device, dtype=dtype_to_use, value=sd[name])
-                    cnt += 1
-                    if cnt % 100 == 0:
-                        pbar.update(100)
-
-                #for name, param in transformer.named_parameters():
-                #    print(name, param.dtype, param.device, param.shape)
-                pbar.update_absolute(param_count)
-                pbar.update_absolute(0)
->>>>>>> bd0a634e
 
         comfy_model.diffusion_model = transformer
         comfy_model.load_device = transformer_load_device
