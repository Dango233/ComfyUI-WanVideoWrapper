import os, gc, math, copy
import torch
import numpy as np
from tqdm import tqdm
import inspect
from PIL import Image
from diffusers.schedulers import FlowMatchEulerDiscreteScheduler

from .wanvideo.modules.model import rope_params
from .custom_linear import remove_lora_from_module, set_lora_params, set_shot_lora_params, _replace_linear
from .wanvideo.schedulers import get_scheduler, get_sampling_sigmas, retrieve_timesteps, scheduler_list
from .wanvideo.modules.shot_utils import build_shot_indices
from .gguf.gguf import set_lora_params_gguf
from .multitalk.multitalk import timestep_transform, add_noise
from .utils import(log, print_memory, apply_lora, clip_encode_image_tiled, fourier_filter, optimized_scale, setup_radial_attention,
                   compile_model, dict_to_device, tangential_projection, set_module_tensor_to_device, get_raag_guidance, temporal_score_rescaling)
from .cache_methods.cache_methods import cache_report
from .nodes_model_loading import load_weights, standardize_lora_key_format, filter_state_dict_by_blocks, model_lora_keys_unet
from .enhance_a_video.globals import set_enhance_weight, set_num_frames
from contextlib import nullcontext
from einops import rearrange

from comfy import model_management as mm
from comfy.utils import ProgressBar, load_torch_file
from comfy.clip_vision import clip_preprocess, ClipVisionModel
from comfy.cli_args import args, LatentPreviewMethod
import comfy.lora as comfy_lora

script_directory = os.path.dirname(os.path.abspath(__file__))

device = mm.get_torch_device()
offload_device = mm.unet_offload_device()

rope_functions = ["default", "comfy", "comfy_chunked"]

VAE_STRIDE = (4, 8, 8)
PATCH_SIZE = (1, 2, 2)

try:
    from .gguf.gguf import GGUFParameter
except:
    pass

class MetaParameter(torch.nn.Parameter):
    def __new__(cls, dtype, quant_type=None):
        data = torch.empty(0, dtype=dtype)
        self = torch.nn.Parameter(data, requires_grad=False)
        self.quant_type = quant_type
        return self

def prepare_shot_lora_payload(base_model, shot_lora_specs):
    """Load and organize per-shot LoRA adapters for Holocine workflows."""
    if not shot_lora_specs:
        return []

    key_map = model_lora_keys_unet(base_model, {})
    payload = []

    for shot_idx, lora_entries in enumerate(shot_lora_specs):
        if not lora_entries:
            payload.append({})
            continue

        shot_patch = {}
        for entry in lora_entries:
            if not isinstance(entry, dict):
                continue

            lora_path = entry.get("path")
            if not lora_path:
                raise ValueError(f"Shot LoRA entry is missing 'path' (shot index {shot_idx}).")
            if not os.path.exists(lora_path):
                raise ValueError(f"Shot LoRA file not found: {lora_path}")

            strength_raw = entry.get("strength", 1.0)
            if isinstance(strength_raw, list):
                strength_value = [float(s) for s in strength_raw]
            else:
                strength_value = float(strength_raw)

            lora_sd = load_torch_file(lora_path, safe_load=True)
            lora_sd = standardize_lora_key_format(lora_sd)

            selected_blocks = entry.get("blocks", {})
            layer_filter = entry.get("layer_filter", [])
            if selected_blocks:
                lora_sd = filter_state_dict_by_blocks(lora_sd, selected_blocks, layer_filter)

            patch_dict = comfy_lora.load_lora(lora_sd, key_map, log_missing=False)

            for raw_key, patch_value in patch_dict.items():
                if isinstance(raw_key, str):
                    mapped_key = raw_key
                else:
                    mapped_key = raw_key[0]

                weights_tuple = getattr(patch_value, "weights", None)
                if (
                    not isinstance(weights_tuple, tuple)
                    or len(weights_tuple) < 2
                    or not isinstance(weights_tuple[0], torch.Tensor)
                    or not isinstance(weights_tuple[1], torch.Tensor)
                ):
                    log.warning(
                        f"Shot LoRA entry {mapped_key} is not a standard linear LoRA and will be skipped in per-shot mode."
                    )
                    continue

                up_tensor = weights_tuple[0]
                down_tensor = weights_tuple[1]
                alpha_entry = weights_tuple[2] if len(weights_tuple) > 2 else None
                mid_entry = weights_tuple[3] if len(weights_tuple) > 3 else None
                dora_entry = weights_tuple[4] if len(weights_tuple) > 4 else None
                reshape_entry = weights_tuple[5] if len(weights_tuple) > 5 else None

                if mid_entry is not None or dora_entry is not None or (reshape_entry not in (None, [])):
                    log.warning(
                        f"Shot LoRA entry {mapped_key} requires non-linear adapter features and will be skipped in per-shot mode."
                    )
                    continue

                if up_tensor.ndim != 2 or down_tensor.ndim != 2:
                    log.warning(
                        f"Shot LoRA entry {mapped_key} has unexpected tensor rank (up {up_tensor.ndim}, down {down_tensor.ndim}); skipping."
                    )
                    continue

                up_cpu = up_tensor.to(torch.float32).cpu().contiguous()
                down_cpu = down_tensor.to(torch.float32).cpu().contiguous()

                alpha_value = None
                if isinstance(alpha_entry, torch.Tensor):
                    alpha_value = float(alpha_entry.item())
                elif isinstance(alpha_entry, (int, float)):
                    alpha_value = float(alpha_entry)

                rank_hint = min(up_cpu.shape[0], up_cpu.shape[1], down_cpu.shape[0], down_cpu.shape[1])

                component = {
                    "strength": strength_value,
                    "up": up_cpu,
                    "down": down_cpu,
                    "rank": rank_hint,
                }

                if alpha_value is not None:
                    component["alpha"] = alpha_value

                shot_patch.setdefault(mapped_key, []).append(component)

            del lora_sd

        payload.append(shot_patch)

    return payload


def assign_shot_lora_to_transformer(transformer, shot_lora_payload):
    if not shot_lora_payload:
        set_shot_lora_params(transformer, {})
        transformer.shot_lora_count = 0
        return 0

    shot_count = len(shot_lora_payload)
    per_module = {}
    for shot_idx, shot_patch in enumerate(shot_lora_payload):
        for key, components in shot_patch.items():
            slots = per_module.setdefault(key, [None] * shot_count)
            slots[shot_idx] = components

    set_shot_lora_params(transformer, per_module)
    transformer.shot_lora_count = shot_count
    return shot_count


def offload_transformer(transformer):    
    transformer.teacache_state.clear_all()
    transformer.magcache_state.clear_all()
    transformer.easycache_state.clear_all()

    if transformer.patched_linear:
        for name, param in transformer.named_parameters():
            if "loras" in name or "controlnet" in name:
                continue
            module = transformer
            subnames = name.split('.')
            for subname in subnames[:-1]:
                module = getattr(module, subname)
            attr_name = subnames[-1]
            if param.data.is_floating_point():
                meta_param = torch.nn.Parameter(torch.empty_like(param.data, device='meta'), requires_grad=False)
                setattr(module, attr_name, meta_param)
            elif isinstance(param.data, GGUFParameter):
                quant_type = getattr(param, 'quant_type', None)
                setattr(module, attr_name, MetaParameter(param.data.dtype, quant_type))
            else:
                pass
    else:
        transformer.to(offload_device)

    for block in transformer.blocks:
        block.kv_cache = None
        if transformer.audio_model is not None and hasattr(block, 'audio_block'):
            block.audio_block = None

    mm.soft_empty_cache()
    gc.collect()


def init_blockswap(transformer, block_swap_args, model):
    if not transformer.patched_linear:
        if block_swap_args is not None:
            for name, param in transformer.named_parameters():
                if "block" not in name or "control_adapter" in name or "face" in name:
                    param.data = param.data.to(device)
                elif block_swap_args["offload_txt_emb"] and "txt_emb" in name:
                    param.data = param.data.to(offload_device)
                elif block_swap_args["offload_img_emb"] and "img_emb" in name:
                    param.data = param.data.to(offload_device)

            transformer.block_swap(
                block_swap_args["blocks_to_swap"] - 1 ,
                block_swap_args["offload_txt_emb"],
                block_swap_args["offload_img_emb"],
                vace_blocks_to_swap = block_swap_args.get("vace_blocks_to_swap", None),
            )
        elif model["auto_cpu_offload"]:
            for module in transformer.modules():
                if hasattr(module, "offload"):
                    module.offload()
                if hasattr(module, "onload"):
                    module.onload()
            for block in transformer.blocks:
                block.modulation = torch.nn.Parameter(block.modulation.to(device))
            transformer.head.modulation = torch.nn.Parameter(transformer.head.modulation.to(device))
        else:
            transformer.to(device)

class WanVideoSampler:
    @classmethod
    def INPUT_TYPES(s):
        return {
            "required": {
                "model": ("WANVIDEOMODEL",),
                "image_embeds": ("WANVIDIMAGE_EMBEDS", ),
                "steps": ("INT", {"default": 30, "min": 1}),
                "cfg": ("FLOAT", {"default": 6.0, "min": 0.0, "max": 30.0, "step": 0.01}),
                "shift": ("FLOAT", {"default": 5.0, "min": 0.0, "max": 1000.0, "step": 0.01}),
                "seed": ("INT", {"default": 0, "min": 0, "max": 0xffffffffffffffff}),
                "force_offload": ("BOOLEAN", {"default": True, "tooltip": "Moves the model to the offload device after sampling"}),
                "scheduler": (scheduler_list, {"default": "unipc",}),
                "riflex_freq_index": ("INT", {"default": 0, "min": 0, "max": 1000, "step": 1, "tooltip": "Frequency index for RIFLEX, disabled when 0, default 6. Allows for new frames to be generated after without looping"}),
            },
            "optional": {
                "text_embeds": ("WANVIDEOTEXTEMBEDS", ),
                "samples": ("LATENT", {"tooltip": "init Latents to use for video2video process"} ),
                "denoise_strength": ("FLOAT", {"default": 1.0, "min": 0.0, "max": 1.0, "step": 0.01}),
                "feta_args": ("FETAARGS", ),
                "context_options": ("WANVIDCONTEXT", ),
                "cache_args": ("CACHEARGS", ),
                "flowedit_args": ("FLOWEDITARGS", ),
                "batched_cfg": ("BOOLEAN", {"default": False, "tooltip": "Batch cond and uncond for faster sampling, possibly faster on some hardware, uses more memory"}),
                "slg_args": ("SLGARGS", ),
                "rope_function": (rope_functions, {"default": "comfy", "tooltip": "Comfy's RoPE implementation doesn't use complex numbers and can thus be compiled, that should be a lot faster when using torch.compile. Chunked version has reduced peak VRAM usage when not using torch.compile"}),
                "loop_args": ("LOOPARGS", ),
                "experimental_args": ("EXPERIMENTALARGS", ),
                "sigmas": ("SIGMAS", ),
                "unianimate_poses": ("UNIANIMATE_POSE", ),
                "fantasytalking_embeds": ("FANTASYTALKING_EMBEDS", ),
                "uni3c_embeds": ("UNI3C_EMBEDS", ),
                "multitalk_embeds": ("MULTITALK_EMBEDS", ),
                "freeinit_args": ("FREEINITARGS", ),
                "holocine_args": ("HOLOCINE_SHOTARGS", ),
                "start_step": ("INT", {"default": 0, "min": 0, "max": 10000, "step": 1, "tooltip": "Start step for the sampling, 0 means full sampling, otherwise samples only from this step"}),
                "end_step": ("INT", {"default": -1, "min": -1, "max": 10000, "step": 1, "tooltip": "End step for the sampling, -1 means full sampling, otherwise samples only until this step"}),
                "add_noise_to_samples": ("BOOLEAN", {"default": False, "tooltip": "Add noise to the samples before sampling, needed for video2video sampling when starting from clean video"}),
            }
        }

    RETURN_TYPES = ("LATENT", "LATENT",)
    RETURN_NAMES = ("samples", "denoised_samples",)
    FUNCTION = "process"
    CATEGORY = "WanVideoWrapper"

    def process(self, model, image_embeds, shift, steps, cfg, seed, scheduler, riflex_freq_index, text_embeds=None,
        force_offload=True, samples=None, feta_args=None, denoise_strength=1.0, context_options=None,
        cache_args=None, teacache_args=None, flowedit_args=None, batched_cfg=False, slg_args=None, rope_function="default", loop_args=None,
        experimental_args=None, sigmas=None, unianimate_poses=None, fantasytalking_embeds=None, uni3c_embeds=None, multitalk_embeds=None, freeinit_args=None,
        holocine_args=None, start_step=0, end_step=-1, add_noise_to_samples=False):

        patcher = model
        model = model.model
        transformer = model.diffusion_model

        dtype = model["base_dtype"]
        weight_dtype = model["weight_dtype"]
        fp8_matmul = model["fp8_matmul"]
        gguf_reader = model["gguf_reader"]
        control_lora = model["control_lora"]

        vae = image_embeds.get("vae", None)
        tiled_vae = image_embeds.get("tiled_vae", False)

        transformer_options = patcher.model_options.get("transformer_options", None)
        merge_loras = transformer_options["merge_loras"]

        model_shot_cfg = transformer_options.get("shot_attention") if transformer_options is not None else None
        model_shot_enabled = bool(model_shot_cfg and model_shot_cfg.get("enabled", False))

        args_present = holocine_args is not None

        if model_shot_enabled:
            if not args_present:
                raise ValueError("Holocine shot attention was enabled during model load, but Holocine shot args are missing.")
        else:
            if args_present:
                raise ValueError("Holocine shot args detected, but shot attention was not enabled in WanVideoHolocineSetShotAttention")

        if not model_shot_enabled:
            shot_attention_cfg = None
            shot_mask_type = None
        else:
            shot_attention_cfg = dict(model_shot_cfg)
            shot_attention_cfg.setdefault("enabled", True)
            shot_attention_cfg["mode"] = "firstk"
<<<<<<< HEAD
            shot_attention_cfg.setdefault("mask_type", "id")
            shot_attention_cfg.setdefault("backend", "auto")
=======
            shot_attention_cfg.setdefault("mask_type", "none")
            shot_attention_cfg.setdefault("backend", "full")
>>>>>>> df35c24f
            shot_attention_cfg.setdefault("global_token_ratio_or_number", 1.0)
            shot_mask_type = shot_attention_cfg.get("mask_type")

        shot_lora_specs = holocine_args.get("shot_loras") if args_present else None
        shot_lora_payload = []
        if shot_lora_specs:
            shot_lora_payload = prepare_shot_lora_payload(patcher.model, shot_lora_specs)
            if all(len(entry) == 0 for entry in shot_lora_payload):
                shot_lora_payload = []
        assign_shot_lora_to_transformer(transformer, shot_lora_payload)

        block_swap_args = transformer_options.get("block_swap_args", None)
        if block_swap_args is not None:
            transformer.use_non_blocking = block_swap_args.get("use_non_blocking", False)
            transformer.blocks_to_swap = block_swap_args.get("blocks_to_swap", 0)
            transformer.vace_blocks_to_swap = block_swap_args.get("vace_blocks_to_swap", 0)
            transformer.prefetch_blocks = block_swap_args.get("prefetch_blocks", 0)
            transformer.block_swap_debug = block_swap_args.get("block_swap_debug", False)
            transformer.offload_img_emb = block_swap_args.get("offload_img_emb", False)
            transformer.offload_txt_emb = block_swap_args.get("offload_txt_emb", False)

        is_5b = transformer.out_dim == 48
        vae_upscale_factor = 16 if is_5b else 8

        # Load weights
        if not transformer.patched_linear and patcher.model["sd"] is not None and len(patcher.patches) != 0:
            transformer = _replace_linear(transformer, dtype, patcher.model["sd"])
            transformer.patched_linear = True
        if patcher.model["sd"] is not None and gguf_reader is None:
            load_weights(patcher.model.diffusion_model, patcher.model["sd"], weight_dtype, base_dtype=dtype, transformer_load_device=device, block_swap_args=block_swap_args)

        if gguf_reader is not None: #handle GGUF
            load_weights(transformer, patcher.model["sd"], base_dtype=dtype, transformer_load_device=device, patcher=patcher, gguf=True, reader=gguf_reader, block_swap_args=block_swap_args)
            set_lora_params_gguf(transformer, patcher.patches)
            transformer.patched_linear = True
        elif len(patcher.patches) != 0: #handle patched linear layers (unmerged loras, fp8 scaled)
            log.info(f"Using {len(patcher.patches)} LoRA weight patches for WanVideo model")
            if not merge_loras and fp8_matmul:
                raise NotImplementedError("FP8 matmul with unmerged LoRAs is not supported")
            set_lora_params(transformer, patcher.patches)
        else:
            remove_lora_from_module(transformer) #clear possible unmerged lora weights

        transformer.lora_scheduling_enabled = transformer_options.get("lora_scheduling_enabled", False)

        #torch.compile
        if model["auto_cpu_offload"] is False:
            transformer = compile_model(transformer, model["compile_args"])

        multitalk_sampling = image_embeds.get("multitalk_sampling", False)

        if multitalk_sampling and context_options is not None:
            raise Exception("context_options are not compatible or necessary with 'WanVideoImageToVideoMultiTalk' node, since it's already an alternative method that creates the video in a loop.")

        if not multitalk_sampling and scheduler == "multitalk":
            raise Exception("multitalk scheduler is only for multitalk sampling when using ImagetoVideoMultiTalk -node")

        if text_embeds == None:
            text_embeds = {
                "prompt_embeds": [],
                "negative_prompt_embeds": [],
            }
        else:
            text_embeds = dict_to_device(text_embeds, device)

        text_cut_positions = text_embeds.get("text_cut_positions") if isinstance(text_embeds, dict) else None

        shot_indices_tensor = None

        seed_g = torch.Generator(device=torch.device("cpu"))
        seed_g.manual_seed(seed)

        #region Scheduler
        if denoise_strength < 1.0:
            if start_step != 0:
                raise ValueError("start_step must be 0 when denoise_strength is used")
            start_step = steps - int(steps * denoise_strength) - 1
            add_noise_to_samples = True #for now to not break old workflows

        sample_scheduler = None
        if isinstance(scheduler, dict):
            sample_scheduler = copy.deepcopy(scheduler["sample_scheduler"])
            timesteps = scheduler["timesteps"]
        elif scheduler != "multitalk":
            sample_scheduler, timesteps,_,_ = get_scheduler(scheduler, steps, start_step, end_step, shift, device, transformer.dim, flowedit_args, denoise_strength, sigmas=sigmas, log_timesteps=True)
            log.info(f"sigmas: {sample_scheduler.sigmas}")
        else:
            timesteps = torch.tensor([1000, 750, 500, 250], device=device)

        total_steps = steps
        steps = len(timesteps)

        is_pusa = "pusa" in sample_scheduler.__class__.__name__.lower()

        scheduler_step_args = {"generator": seed_g}
        step_sig = inspect.signature(sample_scheduler.step)
        for arg in list(scheduler_step_args.keys()):
            if arg not in step_sig.parameters:
                scheduler_step_args.pop(arg)

        # Ovi
        if transformer.audio_model is not None: # temporary workaround (...nothing more permanent)
            for i, block in enumerate(transformer.blocks):
                block.audio_block = transformer.audio_model.blocks[i]
            sample_scheduler_ovi = copy.deepcopy(sample_scheduler)
            rope_function = "default" # comfy rope not implemented for ovi model yet
        ovi_negative_text_embeds = text_embeds.get("ovi_negative_prompt_embeds", None)
        ovi_audio_cfg = text_embeds.get("ovi_audio_cfg", None)
        if ovi_audio_cfg is not None:
            if not isinstance(ovi_audio_cfg, list):
                ovi_audio_cfg = [ovi_audio_cfg] * (steps + 1)

        if isinstance(cfg, list):
            if steps < len(cfg):
                log.info(f"Received {len(cfg)} cfg values, but only {steps} steps. Slicing cfg list to match steps.")
                cfg = cfg[:steps]
            elif steps > len(cfg):
                log.info(f"Received only {len(cfg)} cfg values, but {steps} steps. Extending cfg list to match steps.")
                cfg.extend([cfg[-1]] * (steps - len(cfg)))
            log.info(f"Using per-step cfg list: {cfg}")
        else:
            cfg = [cfg] * (steps + 1)

        control_latents = control_camera_latents = clip_fea = clip_fea_neg = end_image = recammaster = camera_embed = unianim_data = mocha_embeds = None
        vace_data = vace_context = vace_scale = None
        fun_or_fl2v_model = has_ref = drop_last = False
        phantom_latents = fun_ref_image = ATI_tracks = None
        add_cond = attn_cond = attn_cond_neg = noise_pred_flipped = None
        humo_audio = humo_audio_neg = None

        #I2V
        image_cond = image_embeds.get("image_embeds", None)
        if image_cond is not None:
            if transformer.in_dim == 16:
                raise ValueError("T2V (text to video) model detected, encoded images only work with I2V (Image to video) models")
            elif transformer.in_dim not in [48, 32]: # fun 2.1 models don't use the mask
                image_cond_mask = image_embeds.get("mask", None)
                if image_cond_mask is not None:
                    image_cond = torch.cat([image_cond_mask, image_cond])
            else:
                image_cond[:, 1:] = 0

            log.info(f"image_cond shape: {image_cond.shape}")

            #ATI tracks
            if transformer_options is not None:
                ATI_tracks = transformer_options.get("ati_tracks", None)
                if ATI_tracks is not None:
                    from .ATI.motion_patch import patch_motion
                    topk = transformer_options.get("ati_topk", 2)
                    temperature = transformer_options.get("ati_temperature", 220.0)
                    ati_start_percent = transformer_options.get("ati_start_percent", 0.0)
                    ati_end_percent = transformer_options.get("ati_end_percent", 1.0)
                    image_cond_ati = patch_motion(ATI_tracks.to(image_cond.device, image_cond.dtype), image_cond, topk=topk, temperature=temperature)
                    log.info(f"ATI tracks shape: {ATI_tracks.shape}")

            add_cond_latents = image_embeds.get("add_cond_latents", None)
            if add_cond_latents is not None:
                add_cond = add_cond_latents["pose_latent"]
                attn_cond = add_cond_latents["ref_latent"]
                attn_cond_neg = add_cond_latents["ref_latent_neg"]
                add_cond_start_percent = add_cond_latents["pose_cond_start_percent"]
                add_cond_end_percent = add_cond_latents["pose_cond_end_percent"]

            end_image = image_embeds.get("end_image", None)
            fun_or_fl2v_model = image_embeds.get("fun_or_fl2v_model", False)

            noise = torch.randn( #C, T, H, W
                48 if is_5b else 16,
                (image_embeds["num_frames"] - 1) // 4 + (2 if end_image is not None and not fun_or_fl2v_model else 1),
                image_embeds["lat_h"],
                image_embeds["lat_w"],
                dtype=torch.float32,
                generator=seed_g,
                device=torch.device("cpu"))
            seq_len = image_embeds["max_seq_len"]

            control_embeds = image_embeds.get("control_embeds", None)
            if control_embeds is not None:
                if transformer.in_dim not in [148, 52, 48, 36, 32]:
                    raise ValueError("Control signal only works with Fun-Control model")

                control_latents = control_embeds.get("control_images", None)
                control_start_percent = control_embeds.get("start_percent", 0.0)
                control_end_percent = control_embeds.get("end_percent", 1.0)
                control_camera_latents = control_embeds.get("control_camera_latents", None)
                if control_camera_latents is not None:
                    if transformer.control_adapter is None:
                        raise ValueError("Control camera latents are only supported with Fun-Control-Camera model")
                    control_camera_start_percent = control_embeds.get("control_camera_start_percent", 0.0)
                    control_camera_end_percent = control_embeds.get("control_camera_end_percent", 1.0)

            drop_last = image_embeds.get("drop_last", False)
            has_ref = image_embeds.get("has_ref", False)

        else: #t2v
            target_shape = image_embeds.get("target_shape", None)
            if target_shape is None:
                raise ValueError("Empty image embeds must be provided for T2V models")

            has_ref = image_embeds.get("has_ref", False)

            # VACE
            vace_context = image_embeds.get("vace_context", None)
            vace_scale = image_embeds.get("vace_scale", None)
            if not isinstance(vace_scale, list):
                vace_scale = [vace_scale] * (steps+1)
            vace_start_percent = image_embeds.get("vace_start_percent", 0.0)
            vace_end_percent = image_embeds.get("vace_end_percent", 1.0)
            vace_seqlen = image_embeds.get("vace_seq_len", None)

            vace_additional_embeds = image_embeds.get("additional_vace_inputs", [])
            if vace_context is not None:
                vace_data = [
                    {"context": vace_context,
                     "scale": vace_scale,
                     "start": vace_start_percent,
                     "end": vace_end_percent,
                     "seq_len": vace_seqlen
                     }
                ]
                if len(vace_additional_embeds) > 0:
                    for i in range(len(vace_additional_embeds)):
                        if vace_additional_embeds[i].get("has_ref", False):
                            has_ref = True
                        vace_scale = vace_additional_embeds[i]["vace_scale"]
                        if not isinstance(vace_scale, list):
                            vace_scale = [vace_scale] * (steps+1)
                        vace_data.append({
                            "context": vace_additional_embeds[i]["vace_context"],
                            "scale": vace_scale,
                            "start": vace_additional_embeds[i]["vace_start_percent"],
                            "end": vace_additional_embeds[i]["vace_end_percent"],
                            "seq_len": vace_additional_embeds[i]["vace_seq_len"]
                        })

            noise = torch.randn(
                    48 if is_5b else 16,
                    target_shape[1] + 1 if has_ref else target_shape[1],
                    target_shape[2] // 2 if is_5b else target_shape[2], #todo make this smarter
                    target_shape[3] // 2 if is_5b else target_shape[3], #todo make this smarter
                    dtype=torch.float32,
                    device=torch.device("cpu"),
                    generator=seed_g)

            seq_len = math.ceil((noise.shape[2] * noise.shape[3]) / 4 * noise.shape[1])

            recammaster = image_embeds.get("recammaster", None)
            if recammaster is not None:
                camera_embed = recammaster.get("camera_embed", None)
                recam_latents = recammaster.get("source_latents", None)
                orig_noise_len = noise.shape[1]
                log.info(f"RecamMaster camera embed shape: {camera_embed.shape}")
                log.info(f"RecamMaster source video shape: {recam_latents.shape}")
                seq_len *= 2
            
            if image_embeds.get("mocha_embeds", None) is not None:
                mocha_embeds = image_embeds.get("mocha_embeds", None)
                mocha_num_refs = image_embeds.get("mocha_num_refs", 0)
                orig_noise_len = noise.shape[1]
                seq_len = image_embeds.get("seq_len", seq_len)
                log.info(f"MoCha embeds shape: {mocha_embeds.shape}")

            # Fun control and control lora
            control_embeds = image_embeds.get("control_embeds", None)
            if control_embeds is not None:
                control_latents = control_embeds.get("control_images", None)
                if control_latents is not None:
                    control_latents = control_latents.to(device)

                control_camera_latents = control_embeds.get("control_camera_latents", None)
                if control_camera_latents is not None:
                    if transformer.control_adapter is None:
                        raise ValueError("Control camera latents are only supported with Fun-Control-Camera model")
                    control_camera_start_percent = control_embeds.get("control_camera_start_percent", 0.0)
                    control_camera_end_percent = control_embeds.get("control_camera_end_percent", 1.0)

                if control_lora:
                    image_cond = control_latents.to(device)
                    if not patcher.model.is_patched:
                        log.info("Re-loading control LoRA...")
                        patcher = apply_lora(patcher, device, device, low_mem_load=False, control_lora=True)
                        patcher.model.is_patched = True
                else:
                    if transformer.in_dim not in [148, 48, 36, 32, 52]:
                        raise ValueError("Control signal only works with Fun-Control model")
                    image_cond = torch.zeros_like(noise).to(device) #fun control
                    if transformer.in_dim in [148, 52] or transformer.control_adapter is not None: #fun 2.2 control
                        mask_latents = torch.tile(
                            torch.zeros_like(noise[:1]), [4, 1, 1, 1]
                        )
                        masked_video_latents_input = torch.zeros_like(noise)
                        image_cond = torch.cat([mask_latents, masked_video_latents_input], dim=0).to(device)
                    clip_fea = None
                    fun_ref_image = control_embeds.get("fun_ref_image", None)
                    if fun_ref_image is not None:
                        if transformer.ref_conv.weight.dtype in [torch.float8_e4m3fn, torch.float8_e5m2]:
                            raise ValueError("Fun-Control reference image won't work with this specific fp8_scaled model, it's been fixed in latest version of the model")
                control_start_percent = control_embeds.get("start_percent", 0.0)
                control_end_percent = control_embeds.get("end_percent", 1.0)
            else:
                if transformer.in_dim in [148, 52]: #fun inp
                    mask_latents = torch.tile(
                        torch.zeros_like(noise[:1]), [4, 1, 1, 1]
                    )
                    masked_video_latents_input = torch.zeros_like(noise)
                    image_cond = torch.cat([mask_latents, masked_video_latents_input], dim=0).to(device)

            # Phantom inputs
            phantom_latents = image_embeds.get("phantom_latents", None)
            phantom_cfg_scale = image_embeds.get("phantom_cfg_scale", None)
            if not isinstance(phantom_cfg_scale, list):
                phantom_cfg_scale = [phantom_cfg_scale] * (steps +1)
            phantom_start_percent = image_embeds.get("phantom_start_percent", 0.0)
            phantom_end_percent = image_embeds.get("phantom_end_percent", 1.0)

        # CLIP image features
        clip_fea = image_embeds.get("clip_context", None)
        if clip_fea is not None:
            clip_fea = clip_fea.to(dtype)
        clip_fea_neg = image_embeds.get("negative_clip_context", None)
        if clip_fea_neg is not None:
            clip_fea_neg = clip_fea_neg.to(dtype)

        num_frames = image_embeds.get("num_frames", 0)

        #HuMo inputs
        humo_audio = image_embeds.get("humo_audio_emb", None)
        humo_audio_neg = image_embeds.get("humo_audio_emb_neg", None)
        humo_reference_count = image_embeds.get("humo_reference_count", 0)

        if humo_audio is not None:
            from .HuMo.nodes import get_audio_emb_window
            if not multitalk_sampling:
                humo_audio, _ = get_audio_emb_window(humo_audio, num_frames, frame0_idx=0)
                zero_audio_pad = torch.zeros(humo_reference_count, *humo_audio.shape[1:]).to(humo_audio.device)
                humo_audio = torch.cat([humo_audio, zero_audio_pad], dim=0)
                humo_audio_neg = torch.zeros_like(humo_audio, dtype=humo_audio.dtype, device=humo_audio.device)
            humo_audio = humo_audio.to(device, dtype)

        if humo_audio_neg is not None:
            humo_audio_neg = humo_audio_neg.to(device, dtype)
        humo_audio_scale = image_embeds.get("humo_audio_scale", 1.0)
        humo_image_cond = image_embeds.get("humo_image_cond", None)
        humo_image_cond_neg = image_embeds.get("humo_image_cond_neg", None)

        pos_latent = neg_latent = None

        # Ovi
        noise_audio = latent_ovi = seq_len_ovi = None
        if transformer.audio_model is not None:
            noise_audio = samples.get("latent_ovi_audio", None) if samples is not None else None
            if noise_audio is not None:
                if not torch.any(noise_audio):
                    noise_audio = torch.randn(noise_audio.shape, device=torch.device("cpu"), dtype=torch.float32, generator=seed_g)
                else:
                    noise_audio = noise_audio.squeeze().movedim(0, 1).to(device, dtype)
            else:
                noise_audio = torch.randn((157, 20), device=torch.device("cpu"), dtype=torch.float32, generator=seed_g)  # T C
            log.info(f"Ovi audio latent shape: {noise_audio.shape}")
            latent_ovi = noise_audio
            seq_len_ovi = noise_audio.shape[0]

        if transformer.dim == 1536 and humo_image_cond is not None: #small humo model
            #noise = torch.cat([noise[:, :-humo_reference_count], humo_image_cond[4:, -humo_reference_count:]], dim=1)
            pos_latent = humo_image_cond[4:, -humo_reference_count:].to(device, dtype)
            neg_latent = torch.zeros_like(pos_latent)
            seq_len = math.ceil((noise.shape[2] * noise.shape[3]) / 4 * noise.shape[1])
            humo_image_cond = humo_image_cond_neg = None

        humo_audio_cfg_scale = image_embeds.get("humo_audio_cfg_scale", 1.0)
        humo_start_percent = image_embeds.get("humo_start_percent", 0.0)
        humo_end_percent = image_embeds.get("humo_end_percent", 1.0)
        if not isinstance(humo_audio_cfg_scale, list):
            humo_audio_cfg_scale = [humo_audio_cfg_scale] * (steps + 1)

        # region WanAnim inputs
        frame_window_size = image_embeds.get("frame_window_size", 77)
        wananimate_loop = image_embeds.get("looping", False)
        if wananimate_loop and context_options is not None:
            raise Exception("context_options are not compatible or necessary with WanAnim looping, since it creates the video in a loop.")
        wananim_pose_latents = image_embeds.get("pose_latents", None)
        wananim_pose_strength = image_embeds.get("pose_strength", 1.0)
        wananim_face_strength = image_embeds.get("face_strength", 1.0)
        wananim_face_pixels = image_embeds.get("face_pixels", None)
        wananim_ref_masks = image_embeds.get("ref_masks", None)
        wananim_is_masked = image_embeds.get("is_masked", False)
        if not wananimate_loop: # create zero face pixels if mask is provided without face pixels, as masking seems to require face input to work properly
            if wananim_face_pixels is None and wananim_is_masked:
                if context_options is None:
                    wananim_face_pixels = torch.zeros(1, 3, num_frames-1, 512, 512, dtype=torch.float32, device=offload_device)
                else:
                    wananim_face_pixels = torch.zeros(1, 3, context_options["context_frames"]-1, 512, 512, dtype=torch.float32, device=device)

        if image_cond is None:
            image_cond = image_embeds.get("ref_latent", None)
            has_ref = image_cond is not None or has_ref

        latent_video_length = noise.shape[1]

        if shot_attention_cfg:
            debug_info = {"holocine_args_present": holocine_args is not None,
                           "text_cut_positions_type": type(text_cut_positions).__name__,
                           "model_shot_cfg": shot_attention_cfg,
                           "prompt_positions_sample": None}
            if isinstance(text_cut_positions, list) and len(text_cut_positions) > 0:
                debug_info["prompt_positions_sample"] = text_cut_positions[0]
                first_shot_positions = text_cut_positions[0]
            elif isinstance(text_cut_positions, dict):
                debug_info["prompt_positions_sample"] = text_cut_positions
                first_shot_positions = text_cut_positions
            else:
                raise ValueError(f"Shot attention requires structured prompt metadata, but text_cut_positions is missing. Debug: {debug_info}")

            if not first_shot_positions or first_shot_positions.get('global') is None:
                raise ValueError(f"Shot attention expects [global caption]/[per shot caption]/[shot cut] tags in the prompt. Debug: {debug_info}")

            shot_cut_frames = holocine_args.get("shot_cut_frames", [])
            try:
                shot_indices_tensor = build_shot_indices(latent_video_length, shot_cut_frames)
                shot_indices_tensor = shot_indices_tensor.to(device)
            except Exception as exc:
                raise ValueError(f"Failed to build shot indices: {exc}. Debug: {debug_info}") from exc
        else:
            first_shot_positions = None
            shot_indices_tensor = None

        # Initialize FreeInit filter if enabled
        freq_filter = None
        if freeinit_args is not None:
            from .freeinit.freeinit_utils import get_freq_filter, freq_mix_3d
            filter_shape = list(noise.shape)  # [batch, C, T, H, W]
            freq_filter = get_freq_filter(
                filter_shape,
                device=device,
                filter_type=freeinit_args.get("freeinit_method", "butterworth"),
                n=freeinit_args.get("freeinit_n", 4) if freeinit_args.get("freeinit_method", "butterworth") == "butterworth" else None,
                d_s=freeinit_args.get("freeinit_s", 1.0),
                d_t=freeinit_args.get("freeinit_t", 1.0)
            )
            if samples is not None:
                saved_generator_state = samples.get("generator_state", None)
                if saved_generator_state is not None:
                    seed_g.set_state(saved_generator_state)

        # UniAnimate
        if unianimate_poses is not None:
            transformer.dwpose_embedding.to(device, dtype)
            dwpose_data = unianimate_poses["pose"].to(device, dtype)
            dwpose_data = torch.cat([dwpose_data[:,:,:1].repeat(1,1,3,1,1), dwpose_data], dim=2)
            dwpose_data = transformer.dwpose_embedding(dwpose_data)
            log.info(f"UniAnimate pose embed shape: {dwpose_data.shape}")
            if not multitalk_sampling:
                if dwpose_data.shape[2] > latent_video_length:
                    log.warning(f"UniAnimate pose embed length {dwpose_data.shape[2]} is longer than the video length {latent_video_length}, truncating")
                    dwpose_data = dwpose_data[:,:, :latent_video_length]
                elif dwpose_data.shape[2] < latent_video_length:
                    log.warning(f"UniAnimate pose embed length {dwpose_data.shape[2]} is shorter than the video length {latent_video_length}, padding with last pose")
                    pad_len = latent_video_length - dwpose_data.shape[2]
                    pad = dwpose_data[:,:,:1].repeat(1,1,pad_len,1,1)
                    dwpose_data = torch.cat([dwpose_data, pad], dim=2)

            random_ref_dwpose_data = None
            if image_cond is not None:
                transformer.randomref_embedding_pose.to(device, dtype)
                random_ref_dwpose = unianimate_poses.get("ref", None)
                if random_ref_dwpose is not None:
                    random_ref_dwpose_data = transformer.randomref_embedding_pose(
                        random_ref_dwpose.to(device, dtype)
                        ).unsqueeze(2).to(dtype) # [1, 20, 104, 60]
                del random_ref_dwpose

            unianim_data = {
                "dwpose": dwpose_data,
                "random_ref": random_ref_dwpose_data.squeeze(0) if random_ref_dwpose_data is not None else None,
                "strength": unianimate_poses["strength"],
                "start_percent": unianimate_poses["start_percent"],
                "end_percent": unianimate_poses["end_percent"]
            }

        # FantasyTalking
        audio_proj = multitalk_audio_embeds = None
        audio_scale = 1.0
        if fantasytalking_embeds is not None:
            audio_proj = fantasytalking_embeds["audio_proj"].to(device)
            audio_scale = fantasytalking_embeds["audio_scale"]
            audio_cfg_scale = fantasytalking_embeds["audio_cfg_scale"]
            if not isinstance(audio_cfg_scale, list):
                audio_cfg_scale = [audio_cfg_scale] * (steps +1)
            log.info(f"Audio proj shape: {audio_proj.shape}")
        elif multitalk_embeds is not None:
            # Handle single or multiple speaker embeddings
            audio_features_in = multitalk_embeds.get("audio_features", None)
            if audio_features_in is None:
                multitalk_audio_embeds = None
            else:
                if isinstance(audio_features_in, list):
                    multitalk_audio_embeds = [emb.to(device, dtype) for emb in audio_features_in]
                else:
                    # keep backward-compatibility with single tensor input
                    multitalk_audio_embeds = [audio_features_in.to(device, dtype)]

            audio_scale = multitalk_embeds.get("audio_scale", 1.0)
            audio_cfg_scale = multitalk_embeds.get("audio_cfg_scale", 1.0)
            ref_target_masks = multitalk_embeds.get("ref_target_masks", None)
            if not isinstance(audio_cfg_scale, list):
                audio_cfg_scale = [audio_cfg_scale] * (steps + 1)

            shapes = [tuple(e.shape) for e in multitalk_audio_embeds]
            log.info(f"Multitalk audio features shapes (per speaker): {shapes}")

        # FantasyPortrait
        fantasy_portrait_input = None
        fantasy_portrait_embeds = image_embeds.get("portrait_embeds", None)
        if fantasy_portrait_embeds is not None:
            log.info("Using FantasyPortrait embeddings")
            fantasy_portrait_input = {
                "adapter_proj": fantasy_portrait_embeds.get("adapter_proj", None),
                "strength": fantasy_portrait_embeds.get("strength", 1.0),
                "start_percent": fantasy_portrait_embeds.get("start_percent", 0.0),
                "end_percent": fantasy_portrait_embeds.get("end_percent", 1.0),
            }

        # MiniMax Remover
        minimax_latents = minimax_mask_latents = None
        minimax_latents = image_embeds.get("minimax_latents", None)
        minimax_mask_latents = image_embeds.get("minimax_mask_latents", None)
        if minimax_latents is not None:
            log.info(f"minimax_latents: {minimax_latents.shape}")
            log.info(f"minimax_mask_latents: {minimax_mask_latents.shape}")
            minimax_latents = minimax_latents.to(device, dtype)
            minimax_mask_latents = minimax_mask_latents.to(device, dtype)

        # Context windows
        is_looped = False
        context_reference_latent = None
        if context_options is not None:
            context_schedule = context_options["context_schedule"]
            context_frames =  (context_options["context_frames"] - 1) // 4 + 1
            context_stride = context_options["context_stride"] // 4
            context_overlap = context_options["context_overlap"] // 4
            context_reference_latent = context_options.get("reference_latent", None)

            # Get total number of prompts
            num_prompts = len(text_embeds["prompt_embeds"])
            log.info(f"Number of prompts: {num_prompts}")
            # Calculate which section this context window belongs to
            section_size = (latent_video_length / num_prompts) if num_prompts != 0 else 1
            log.info(f"Section size: {section_size}")
            is_looped = context_schedule == "uniform_looped"

            if mocha_embeds is not None:
                seq_len = (context_frames * 2 + 1 + mocha_num_refs) * (noise.shape[2] * noise.shape[3] // 4)
            else:
                seq_len = math.ceil((noise.shape[2] * noise.shape[3]) / 4 * context_frames)
            log.info(f"context window seq len: {seq_len}")

            if context_options["freenoise"]:
                log.info("Applying FreeNoise")
                # code from AnimateDiff-Evolved by Kosinkadink (https://github.com/Kosinkadink/ComfyUI-AnimateDiff-Evolved)
                delta = context_frames - context_overlap
                for start_idx in range(0, latent_video_length-context_frames, delta):
                    place_idx = start_idx + context_frames
                    if place_idx >= latent_video_length:
                        break
                    end_idx = place_idx - 1

                    if end_idx + delta >= latent_video_length:
                        final_delta = latent_video_length - place_idx
                        list_idx = torch.tensor(list(range(start_idx,start_idx+final_delta)), device=torch.device("cpu"), dtype=torch.long)
                        list_idx = list_idx[torch.randperm(final_delta, generator=seed_g)]
                        noise[:, place_idx:place_idx + final_delta, :, :] = noise[:, list_idx, :, :]
                        break
                    list_idx = torch.tensor(list(range(start_idx,start_idx+delta)), device=torch.device("cpu"), dtype=torch.long)
                    list_idx = list_idx[torch.randperm(delta, generator=seed_g)]
                    noise[:, place_idx:place_idx + delta, :, :] = noise[:, list_idx, :, :]

            log.info(f"Context schedule enabled: {context_frames} frames, {context_stride} stride, {context_overlap} overlap")
            from .context_windows.context import get_context_scheduler, create_window_mask, WindowTracker
            self.window_tracker = WindowTracker(verbose=context_options["verbose"])
            context = get_context_scheduler(context_schedule)

        #MTV Crafter
        mtv_input = image_embeds.get("mtv_crafter_motion", None)
        mtv_motion_tokens = None
        if mtv_input is not None:
            from .MTV.mtv import prepare_motion_embeddings
            log.info("Using MTV Crafter embeddings")
            mtv_start_percent = mtv_input.get("start_percent", 0.0)
            mtv_end_percent = mtv_input.get("end_percent", 1.0)
            mtv_strength = mtv_input.get("strength", 1.0)
            mtv_motion_tokens = mtv_input.get("mtv_motion_tokens", None)
            if not isinstance(mtv_strength, list):
                mtv_strength = [mtv_strength] * (steps + 1)
            d = transformer.dim // transformer.num_heads
            mtv_freqs = torch.cat([
                rope_params(1024, d - 4 * (d // 6)),
                rope_params(1024, 2 * (d // 6)),
                rope_params(1024, 2 * (d // 6))
            ],
            dim=1)
            motion_rotary_emb = prepare_motion_embeddings(
                latent_video_length if context_options is None else context_frames,
                24, mtv_input["global_mean"], [mtv_input["global_std"]], device=device)
            log.info(f"mtv_motion_rotary_emb: {motion_rotary_emb[0].shape}")
            mtv_freqs = mtv_freqs.to(device, dtype)

        #region S2V
        s2v_audio_input = s2v_ref_latent = s2v_pose = s2v_ref_motion = None
        framepack = False
        s2v_audio_embeds = image_embeds.get("audio_embeds", None)
        if s2v_audio_embeds is not None:
            log.info(f"Using S2V audio embeddings")
            framepack = s2v_audio_embeds.get("enable_framepack", False)
            if framepack and context_options is not None:
                raise ValueError("S2V framepack and context windows cannot be used at the same time")

            s2v_audio_input = s2v_audio_embeds.get("audio_embed_bucket", None)
            if s2v_audio_input is not None:
                #s2v_audio_input = s2v_audio_input[..., 0:image_embeds["num_frames"]]
                s2v_audio_input = s2v_audio_input.to(device, dtype)
            s2v_audio_scale = s2v_audio_embeds["audio_scale"]
            s2v_ref_latent = s2v_audio_embeds.get("ref_latent", None)
            if s2v_ref_latent is not None:
                s2v_ref_latent = s2v_ref_latent.to(device, dtype)
            s2v_ref_motion = s2v_audio_embeds.get("ref_motion", None)
            if s2v_ref_motion is not None:
                s2v_ref_motion = s2v_ref_motion.to(device, dtype)
            s2v_pose = s2v_audio_embeds.get("pose_latent", None)
            if s2v_pose is not None:
                s2v_pose = s2v_pose.to(device, dtype)
            s2v_pose_start_percent = s2v_audio_embeds.get("pose_start_percent", 0.0)
            s2v_pose_end_percent = s2v_audio_embeds.get("pose_end_percent", 1.0)
            s2v_num_repeat = s2v_audio_embeds.get("num_repeat", 1)
            vae = s2v_audio_embeds.get("vae", None)

        # vid2vid
        noise_mask=original_image=None
        if samples is not None and not multitalk_sampling and not wananimate_loop:
            saved_generator_state = samples.get("generator_state", None)
            if saved_generator_state is not None:
                seed_g.set_state(saved_generator_state)
            input_samples = samples.get("samples", None)
            if input_samples is not None:
                input_samples = input_samples.squeeze(0).to(noise)
                if input_samples.shape[1] != noise.shape[1]:
                    input_samples = torch.cat([input_samples[:, :1].repeat(1, noise.shape[1] - input_samples.shape[1], 1, 1), input_samples], dim=1)

                if add_noise_to_samples:
                    latent_timestep = timesteps[:1].to(noise)
                    noise = noise * latent_timestep / 1000 + (1 - latent_timestep / 1000) * input_samples
                else:
                    noise = input_samples

                noise_mask = samples.get("noise_mask", None)
                if noise_mask is not None:
                    log.info(f"Latent noise_mask shape: {noise_mask.shape}")
                    original_image = samples.get("original_image", None)
                    if original_image is None:
                        original_image = input_samples
                    if len(noise_mask.shape) == 4:
                        noise_mask = noise_mask.squeeze(1)
                    if noise_mask.shape[0] < noise.shape[1]:
                        noise_mask = noise_mask.repeat(noise.shape[1] // noise_mask.shape[0], 1, 1)

                    noise_mask = torch.nn.functional.interpolate(
                        noise_mask.unsqueeze(0).unsqueeze(0),  # Add batch and channel dims [1,1,T,H,W]
                        size=(noise.shape[1], noise.shape[2], noise.shape[3]),
                        mode='trilinear',
                        align_corners=False
                    ).repeat(1, noise.shape[0], 1, 1, 1)

        # extra latents (Pusa) and 5b
        latents_to_insert = add_index = noise_multipliers = None
        extra_latents = image_embeds.get("extra_latents", None)
        all_indices = []
        noise_multiplier_list = image_embeds.get("pusa_noise_multipliers", None)
        if noise_multiplier_list is not None:
            if len(noise_multiplier_list) != latent_video_length:
                noise_multipliers = torch.zeros(latent_video_length)
            else:
                noise_multipliers = torch.tensor(noise_multiplier_list)
                log.info(f"Using Pusa noise multipliers: {noise_multipliers}")
        if extra_latents is not None and transformer.multitalk_model_type.lower() != "infinitetalk":
            if noise_multiplier_list is not None:
                noise_multiplier_list = list(noise_multiplier_list) + [1.0] * (len(all_indices) - len(noise_multiplier_list))
            for i, entry in enumerate(extra_latents):
                add_index = entry["index"]
                num_extra_frames = entry["samples"].shape[2]
                # Handle negative indices
                if add_index < 0:
                    add_index = noise.shape[1] + add_index
                add_index = max(0, min(add_index, noise.shape[1] - num_extra_frames))
                if start_step == 0:
                    noise[:, add_index:add_index+num_extra_frames] = entry["samples"].to(noise)
                    log.info(f"Adding extra samples to latent indices {add_index} to {add_index+num_extra_frames-1}")
                all_indices.extend(range(add_index, add_index+num_extra_frames))
            if noise_multipliers is not None and len(noise_multiplier_list) != latent_video_length:
                for i, idx in enumerate(all_indices):
                    noise_multipliers[idx] = noise_multiplier_list[i]
                log.info(f"Using Pusa noise multipliers: {noise_multipliers}")

        # lucy edit
        extra_channel_latents = image_embeds.get("extra_channel_latents", None)
        if extra_channel_latents is not None:
            extra_channel_latents = extra_channel_latents[0].to(noise)

        # FlashVSR
        flashvsr_LQ_latent = LQ_images = None
        flashvsr_LQ_images = image_embeds.get("flashvsr_LQ_images", None)
        flashvsr_strength = image_embeds.get("flashvsr_strength", 1.0)
        if flashvsr_LQ_images is not None:
            flashvsr_LQ_images = flashvsr_LQ_images[:num_frames]
            first_frame = flashvsr_LQ_images[:1]
            last_frame = flashvsr_LQ_images[-1:].repeat(3, 1, 1, 1)
            flashvsr_LQ_images = torch.cat([first_frame, flashvsr_LQ_images, last_frame], dim=0)
            LQ_images = flashvsr_LQ_images.unsqueeze(0).movedim(-1, 1).to(dtype) * 2 - 1
            if context_options is None:
                flashvsr_LQ_latent = transformer.LQ_proj_in(LQ_images.to(device))
                log.info(f"flashvsr_LQ_latent: {flashvsr_LQ_latent[0].shape}")
                seq_len = math.ceil((noise.shape[2] * noise.shape[3]) / 4 * noise.shape[1])

        latent = noise

        #controlnet
        controlnet_latents = controlnet = None
        if transformer_options is not None:
            controlnet = transformer_options.get("controlnet", None)
            if controlnet is not None:
                self.controlnet = controlnet["controlnet"]
                controlnet_start = controlnet["controlnet_start"]
                controlnet_end = controlnet["controlnet_end"]
                controlnet_latents = controlnet["control_latents"]
                controlnet["controlnet_weight"] = controlnet["controlnet_strength"]
                controlnet["controlnet_stride"] = controlnet["control_stride"]

        #uni3c
        uni3c_data = uni3c_data_input = None
        if uni3c_embeds is not None:
            transformer.controlnet = uni3c_embeds["controlnet"]
            render_latent = uni3c_embeds["render_latent"].to(device)
            if render_latent.shape != noise.shape:
                render_latent = torch.nn.functional.interpolate(render_latent, size=(noise.shape[1], noise.shape[2], noise.shape[3]), mode='trilinear', align_corners=False)
            uni3c_data = {
                "render_latent": render_latent,
                "render_mask": uni3c_embeds["render_mask"],
                "camera_embedding": uni3c_embeds["camera_embedding"],
                "controlnet_weight": uni3c_embeds["controlnet_weight"],
                "start": uni3c_embeds["start"],
                "end": uni3c_embeds["end"],
            }

        # Enhance-a-video (feta)
        if feta_args is not None and latent_video_length > 1:
            set_enhance_weight(feta_args["weight"])
            feta_start_percent = feta_args["start_percent"]
            feta_end_percent = feta_args["end_percent"]
            set_num_frames(latent_video_length) if context_options is None else set_num_frames(context_frames)
            enhance_enabled = True
        else:
            feta_args = None
            enhance_enabled = False

        # EchoShot https://github.com/D2I-ai/EchoShot
        echoshot = False
        shot_len = None
        if text_embeds is not None:
            echoshot = text_embeds.get("echoshot", False)
        if echoshot:
            shot_num = len(text_embeds["prompt_embeds"])
            shot_len = [latent_video_length//shot_num] * (shot_num-1)
            shot_len.append(latent_video_length-sum(shot_len))
            rope_function = "default" #echoshot does not support comfy rope function
            log.info(f"Number of shots in prompt: {shot_num}, Shot token lengths: {shot_len}")


        mm.unload_all_models()
        mm.soft_empty_cache()
        gc.collect()

        #blockswap init
        init_blockswap(transformer, block_swap_args, model)

        # Initialize Cache if enabled
        previous_cache_states = None
        transformer.enable_teacache = transformer.enable_magcache = transformer.enable_easycache = False
        cache_args = teacache_args if teacache_args is not None else cache_args #for backward compatibility on old workflows
        if cache_args is not None:
            from .cache_methods.cache_methods import set_transformer_cache_method
            transformer = set_transformer_cache_method(transformer, timesteps, cache_args)

            # Initialize cache state
            if samples is not None:
                previous_cache_states = samples.get("cache_states", None)
                if previous_cache_states is not None:
                    log.info("Using cache states from previous sampler")
                    self.cache_state = previous_cache_states["cache_state"]
                    transformer.easycache_state = previous_cache_states["easycache_state"]
                    transformer.magcache_state = previous_cache_states["magcache_state"]
                    transformer.teacache_state = previous_cache_states["teacache_state"]

        if previous_cache_states is None:
            self.cache_state = [None, None]
            if phantom_latents is not None:
                log.info(f"Phantom latents shape: {phantom_latents.shape}")
                self.cache_state = [None, None, None]
            self.cache_state_source = [None, None]
            self.cache_states_context = []

        # Skip layer guidance (SLG)
        if slg_args is not None:
            assert batched_cfg is not None, "Batched cfg is not supported with SLG"
            transformer.slg_blocks = slg_args["blocks"]
            transformer.slg_start_percent = slg_args["start_percent"]
            transformer.slg_end_percent = slg_args["end_percent"]
        else:
            transformer.slg_blocks = None

        # Setup radial attention
        if transformer.attention_mode == "radial_sage_attention":
            setup_radial_attention(transformer, transformer_options, latent, seq_len, latent_video_length, context_options=context_options)

        # FlowEdit setup
        if flowedit_args is not None:
            source_embeds = flowedit_args["source_embeds"]
            source_embeds = dict_to_device(source_embeds, device)
            source_image_embeds = flowedit_args.get("source_image_embeds", image_embeds)
            source_image_cond = source_image_embeds.get("image_embeds", None)
            source_clip_fea = source_image_embeds.get("clip_fea", clip_fea)
            if source_image_cond is not None:
                source_image_cond = source_image_cond.to(dtype)
            skip_steps = flowedit_args["skip_steps"]
            drift_steps = flowedit_args["drift_steps"]
            source_cfg = flowedit_args["source_cfg"]
            if not isinstance(source_cfg, list):
                source_cfg = [source_cfg] * (steps +1)
            drift_cfg = flowedit_args["drift_cfg"]
            if not isinstance(drift_cfg, list):
                drift_cfg = [drift_cfg] * (steps +1)

            x_init = samples["samples"].clone().squeeze(0).to(device)
            x_tgt = samples["samples"].squeeze(0).to(device)

            sample_scheduler = FlowMatchEulerDiscreteScheduler(
                num_train_timesteps=1000,
                shift=flowedit_args["drift_flow_shift"],
                use_dynamic_shifting=False)

            sampling_sigmas = get_sampling_sigmas(steps, flowedit_args["drift_flow_shift"])

            drift_timesteps, _ = retrieve_timesteps(
                sample_scheduler,
                device=device,
                sigmas=sampling_sigmas)

            if drift_steps > 0:
                drift_timesteps = torch.cat([drift_timesteps, torch.tensor([0]).to(drift_timesteps.device)]).to(drift_timesteps.device)
                timesteps[-drift_steps:] = drift_timesteps[-drift_steps:]

        # Experimental args
        use_cfg_zero_star = use_tangential = use_fresca = bidirectional_sampling = use_tsr = False
        raag_alpha = 0.0
        if experimental_args is not None:
            video_attention_split_steps = experimental_args.get("video_attention_split_steps", [])
            if video_attention_split_steps:
                transformer.video_attention_split_steps = [int(x.strip()) for x in video_attention_split_steps.split(",")]
            else:
                transformer.video_attention_split_steps = []

            use_zero_init = experimental_args.get("use_zero_init", True)
            use_cfg_zero_star = experimental_args.get("cfg_zero_star", False)
            use_tangential = experimental_args.get("use_tcfg", False)
            zero_star_steps = experimental_args.get("zero_star_steps", 0)
            raag_alpha = experimental_args.get("raag_alpha", 0.0)

            use_fresca = experimental_args.get("use_fresca", False)
            if use_fresca:
                fresca_scale_low = experimental_args.get("fresca_scale_low", 1.0)
                fresca_scale_high = experimental_args.get("fresca_scale_high", 1.25)
                fresca_freq_cutoff = experimental_args.get("fresca_freq_cutoff", 20)

            bidirectional_sampling = experimental_args.get("bidirectional_sampling", False)
            if bidirectional_sampling:
                sample_scheduler_flipped = copy.deepcopy(sample_scheduler)
            use_tsr = experimental_args.get("temporal_score_rescaling", False)
            tsr_k = experimental_args.get("tsr_k", 1.0)
            tsr_sigma = experimental_args.get("tsr_sigma", 1.0)

        # Rotary positional embeddings (RoPE)

        # RoPE base freq scaling as used with CineScale
        ntk_alphas = [1.0, 1.0, 1.0]
        if isinstance(rope_function, dict):
            ntk_alphas = rope_function["ntk_scale_f"], rope_function["ntk_scale_h"], rope_function["ntk_scale_w"]
            rope_function = rope_function["rope_function"]

        # Stand-In
        standin_input = image_embeds.get("standin_input", None)
        if standin_input is not None:
            rope_function = "comfy" # only works with this currently

        freqs = None
        transformer.rope_embedder.k = None
        transformer.rope_embedder.num_frames = None
        d = transformer.dim // transformer.num_heads

        if mocha_embeds is not None:
            from .mocha.nodes import rope_params_mocha
            log.info(f"Using Mocha RoPE")
            rope_function = 'mocha'
            
            freqs = torch.cat([
                rope_params_mocha(1024, d - 4 * (d // 6), L_test=latent_video_length, k=riflex_freq_index, start=-1),
                rope_params_mocha(1024, 2 * (d // 6), start=-1),
                rope_params_mocha(1024, 2 * (d // 6), start=-1)
            ],
            dim=1)
        elif "default" in rope_function or bidirectional_sampling: # original RoPE
            freqs = torch.cat([
                rope_params(1024, d - 4 * (d // 6), L_test=latent_video_length, k=riflex_freq_index),
                rope_params(1024, 2 * (d // 6)),
                rope_params(1024, 2 * (d // 6))
            ],
            dim=1)
        elif "comfy" in rope_function: # comfy's rope
            transformer.rope_embedder.k = riflex_freq_index
            transformer.rope_embedder.num_frames = latent_video_length

        transformer.rope_func = rope_function
        for block in transformer.blocks:
            block.rope_func = rope_function
        if transformer.vace_layers is not None:
            for block in transformer.vace_blocks:
                block.rope_func = rope_function

        # Lynx
        lynx_ref_buffer = None
        lynx_embeds = image_embeds.get("lynx_embeds", None)
        if lynx_embeds is not None:
            if lynx_embeds.get("ip_x", None) is not None:
                if transformer.blocks[0].cross_attn.ip_adapter is None:
                    raise ValueError("Lynx IP embeds provided, but the no lynx ip adapter layers found in the model.")
            lynx_embeds = lynx_embeds.copy()
            log.info("Using Lynx embeddings", lynx_embeds)
            lynx_ref_latent = lynx_embeds.get("ref_latent", None)
            lynx_ref_latent_uncond = lynx_embeds.get("ref_latent_uncond", None)
            lynx_ref_text_embed = lynx_embeds.get("ref_text_embed", None)
            lynx_cfg_scale = lynx_embeds.get("cfg_scale", 1.0)
            if not isinstance(lynx_cfg_scale, list):
                lynx_cfg_scale = [lynx_cfg_scale] * (steps + 1)

            if lynx_ref_latent is not None:
                if transformer.blocks[0].self_attn.ref_adapter is None:
                    raise ValueError("Lynx reference provided, but the no lynx reference adapter layers found in the model.")
                lynx_ref_latent = lynx_ref_latent[0]
                lynx_ref_latent_uncond = lynx_ref_latent_uncond[0]
                lynx_embeds["ref_feature_extractor"] = True
                log.info(f"Lynx ref latent shape: {lynx_ref_latent.shape}")
                log.info("Extracting Lynx ref cond buffer...")
                if transformer.in_dim == 36:
                    mask_latents = torch.tile(torch.zeros_like(lynx_ref_latent[:1]), [4, 1, 1, 1]) 
                    empty_image_cond = torch.cat([mask_latents, torch.zeros_like(lynx_ref_latent)], dim=0).to(device)
                    lynx_ref_input = torch.cat([lynx_ref_latent, empty_image_cond], dim=0)
                else:
                    lynx_ref_input = lynx_ref_latent
                lynx_ref_buffer = transformer(
                    [lynx_ref_input.to(device, dtype)],
                    torch.tensor([0], device=device),
                    lynx_ref_text_embed["prompt_embeds"],
                    seq_len=math.ceil((lynx_ref_latent.shape[2] * lynx_ref_latent.shape[3]) / 4 * lynx_ref_latent.shape[1]),
                    lynx_embeds=lynx_embeds
                )
                log.info(f"Extracted {len(lynx_ref_buffer)} cond ref buffers")
                if not math.isclose(cfg[0], 1.0):
                    log.info("Extracting Lynx ref uncond buffer...")
                    if transformer.in_dim == 36:
                        lynx_ref_input_uncond = torch.cat([lynx_ref_latent_uncond, empty_image_cond], dim=0)
                    else:
                        lynx_ref_input_uncond = lynx_ref_latent_uncond
                    lynx_ref_buffer_uncond = transformer(
                        [lynx_ref_input_uncond.to(device, dtype)],
                        torch.tensor([0], device=device),
                        lynx_ref_text_embed["prompt_embeds"],
                        seq_len=math.ceil((lynx_ref_latent.shape[2] * lynx_ref_latent.shape[3]) / 4 * lynx_ref_latent.shape[1]),
                        lynx_embeds=lynx_embeds,
                        is_uncond=True
                    )
                    log.info(f"Extracted {len(lynx_ref_buffer_uncond)} uncond ref buffers")
                
            if lynx_embeds.get("ip_x", None) is not None:
                lynx_embeds["ip_x"] = lynx_embeds["ip_x"].to(device, dtype)
                lynx_embeds["ip_x_uncond"] = lynx_embeds["ip_x_uncond"].to(device, dtype)
            lynx_embeds["ref_feature_extractor"] = False
            lynx_embeds["ref_latent"] = lynx_embeds["ref_text_embed"] = None
            lynx_embeds["ref_buffer"] = lynx_ref_buffer
            lynx_embeds["ref_buffer_uncond"] = lynx_ref_buffer_uncond if not math.isclose(cfg[0], 1.0) else None
            mm.soft_empty_cache()

        #region model pred
        def predict_with_cfg(z, cfg_scale, positive_embeds, negative_embeds, timestep, idx, image_cond=None, clip_fea=None,
                             control_latents=None, vace_data=None, unianim_data=None, audio_proj=None, control_camera_latents=None,
                             add_cond=None, cache_state=None, context_window=None, multitalk_audio_embeds=None, fantasy_portrait_input=None, reverse_time=False,
                             mtv_motion_tokens=None, s2v_audio_input=None, s2v_ref_motion=None, s2v_motion_frames=[1, 0], s2v_pose=None,
                             humo_image_cond=None, humo_image_cond_neg=None, humo_audio=None, humo_audio_neg=None, wananim_pose_latents=None,
                             wananim_face_pixels=None, uni3c_data=None, latent_model_input_ovi=None, flashvsr_LQ_latent=None,):
            nonlocal transformer
            nonlocal audio_cfg_scale

            autocast_enabled = ("fp8" in model["quantization"] and not transformer.patched_linear)
            with torch.autocast(device_type=mm.get_autocast_device(device), dtype=dtype) if autocast_enabled else nullcontext():

                if use_cfg_zero_star and (idx <= zero_star_steps) and use_zero_init:
                    return z*0, None

                nonlocal patcher
                current_step_percentage = idx / len(timesteps)
                control_lora_enabled = False
                image_cond_input = None
                if control_embeds is not None and control_camera_latents is None:
                    if control_lora:
                        control_lora_enabled = True
                    else:
                        if ((control_start_percent <= current_step_percentage <= control_end_percent) or \
                            (control_end_percent > 0 and idx == 0 and current_step_percentage >= control_start_percent)) and \
                            (control_latents is not None):
                            image_cond_input = torch.cat([control_latents.to(z), image_cond.to(z)])
                        else:
                            image_cond_input = torch.cat([torch.zeros_like(noise, device=device, dtype=dtype), image_cond.to(z)])
                        if fun_ref_image is not None:
                            fun_ref_input = fun_ref_image.to(z)
                        else:
                            fun_ref_input = torch.zeros_like(z, dtype=z.dtype)[:, 0].unsqueeze(1)

                    if control_lora:
                        if not control_start_percent <= current_step_percentage <= control_end_percent:
                            control_lora_enabled = False
                            if patcher.model.is_patched:
                                log.info("Unloading LoRA...")
                                patcher.unpatch_model(device)
                                patcher.model.is_patched = False
                        else:
                            image_cond_input = control_latents.to(z)
                            if not patcher.model.is_patched:
                                log.info("Loading LoRA...")
                                patcher = apply_lora(patcher, device, device, low_mem_load=False, control_lora=True)
                                patcher.model.is_patched = True

                elif ATI_tracks is not None and ((ati_start_percent <= current_step_percentage <= ati_end_percent) or
                              (ati_end_percent > 0 and idx == 0 and current_step_percentage >= ati_start_percent)):
                    image_cond_input = image_cond_ati.to(z)
                elif humo_image_cond is not None:
                    if context_window is not None:
                        image_cond_input = humo_image_cond[:, context_window].to(z)
                        humo_image_cond_neg_input = humo_image_cond_neg[:, context_window].to(z)
                        if humo_reference_count > 0:
                            image_cond_input[:, -humo_reference_count:] = humo_image_cond[:, -humo_reference_count:]
                            humo_image_cond_neg_input[:, -humo_reference_count:] = humo_image_cond_neg[:, -humo_reference_count:]
                    else:
                        image_cond_input = humo_image_cond.to(z)
                        humo_image_cond_neg_input = humo_image_cond_neg.to(z)
                elif image_cond is not None:
                    if reverse_time: # Flip the image condition
                        image_cond_input = torch.cat([
                            torch.flip(image_cond[:4], dims=[1]),
                            torch.flip(image_cond[4:], dims=[1])
                        ]).to(z)
                    else:
                        image_cond_input = image_cond.to(z)

                if control_camera_latents is not None:
                    if (control_camera_start_percent <= current_step_percentage <= control_camera_end_percent) or \
                            (control_end_percent > 0 and idx == 0 and current_step_percentage >= control_camera_start_percent):
                        control_camera_input = control_camera_latents.to(device, dtype)
                    else:
                        control_camera_input = None

                if recammaster is not None:
                    z = torch.cat([z, recam_latents.to(z)], dim=1)
                
                if mocha_embeds is not None:
                    if context_window is not None and mocha_embeds.shape[2] != context_frames:
                        latent_frames = len(context_window)
                        # [latent_frames, 1 mask frame, mocha_num_refs]
                        latent_end = latent_frames
                        mask_end = latent_end + 1
                        partial_latents = mocha_embeds[:, context_window]  # windowed latents
                        mask_frame = mocha_embeds[:, latent_end:mask_end]  # single mask frame
                        ref_frames = mocha_embeds[:, -mocha_num_refs:]     # reference frames
                        
                        partial_mocha_embeds = torch.cat([partial_latents, mask_frame, ref_frames], dim=1)
                        z = torch.cat([z, partial_mocha_embeds.to(z)], dim=1)
                    else:
                        z = torch.cat([z, mocha_embeds.to(z)], dim=1)

                if mtv_input is not None:
                    if ((mtv_start_percent <= current_step_percentage <= mtv_end_percent) or \
                            (mtv_end_percent > 0 and idx == 0 and current_step_percentage >= mtv_start_percent)):
                        mtv_motion_tokens = mtv_motion_tokens.to(z)
                        mtv_motion_rotary_emb = motion_rotary_emb

                use_phantom = False
                phantom_ref = None
                if phantom_latents is not None:
                    if (phantom_start_percent <= current_step_percentage <= phantom_end_percent) or \
                        (phantom_end_percent > 0 and idx == 0 and current_step_percentage >= phantom_start_percent):
                        phantom_ref = phantom_latents.to(z)
                        use_phantom = True
                        if cache_state is not None and len(cache_state) != 3:
                            cache_state.append(None)

                if controlnet_latents is not None:
                    if (controlnet_start <= current_step_percentage < controlnet_end):
                        self.controlnet.to(device)
                        controlnet_states = self.controlnet(
                            hidden_states=z.unsqueeze(0).to(device, self.controlnet.dtype),
                            timestep=timestep,
                            encoder_hidden_states=positive_embeds[0].unsqueeze(0).to(device, self.controlnet.dtype),
                            attention_kwargs=None,
                            controlnet_states=controlnet_latents.to(device, self.controlnet.dtype),
                            return_dict=False,
                        )[0]
                        if isinstance(controlnet_states, (tuple, list)):
                            controlnet["controlnet_states"] = [x.to(z) for x in controlnet_states]
                        else:
                            controlnet["controlnet_states"] = controlnet_states.to(z)

                add_cond_input = None
                if add_cond is not None:
                    if (add_cond_start_percent <= current_step_percentage <= add_cond_end_percent) or \
                        (add_cond_end_percent > 0 and idx == 0 and current_step_percentage >= add_cond_start_percent):
                        add_cond_input = add_cond

                if minimax_latents is not None:
                    if context_window is not None:
                        z = torch.cat([z, minimax_latents[:, context_window], minimax_mask_latents[:, context_window]], dim=0)
                    else:
                        z = torch.cat([z, minimax_latents, minimax_mask_latents], dim=0)

                if not multitalk_sampling and multitalk_audio_embeds is not None:
                    audio_embedding = multitalk_audio_embeds
                    audio_embs = []
                    indices = (torch.arange(4 + 1) - 2) * 1
                    human_num = len(audio_embedding)
                    # split audio with window size
                    if context_window is None:
                        for human_idx in range(human_num):
                            center_indices = torch.arange(
                                0,
                                latent_video_length * 4 + 1 if add_cond is not None else (latent_video_length-1) * 4 + 1,
                                1).unsqueeze(1) + indices.unsqueeze(0)
                            center_indices = torch.clamp(center_indices, min=0, max=audio_embedding[human_idx].shape[0] - 1)
                            audio_emb = audio_embedding[human_idx][center_indices].unsqueeze(0).to(device)
                            audio_embs.append(audio_emb)
                    else:
                        for human_idx in range(human_num):
                            audio_start = context_window[0] * 4
                            audio_end = context_window[-1] * 4 + 1
                            #print("audio_start: ", audio_start, "audio_end: ", audio_end)
                            center_indices = torch.arange(audio_start, audio_end, 1).unsqueeze(1) + indices.unsqueeze(0)
                            center_indices = torch.clamp(center_indices, min=0, max=audio_embedding[human_idx].shape[0] - 1)
                            audio_emb = audio_embedding[human_idx][center_indices].unsqueeze(0).to(device)
                            audio_embs.append(audio_emb)
                    multitalk_audio_input = torch.concat(audio_embs, dim=0).to(dtype)

                elif multitalk_sampling and multitalk_audio_embeds is not None:
                    multitalk_audio_input = multitalk_audio_embeds

                if context_window is not None and uni3c_data is not None and uni3c_data["render_latent"].shape[2] != context_frames:
                    uni3c_data_input = {"render_latent": uni3c_data["render_latent"][:, :, context_window]}
                    for k in uni3c_data:
                        if k != "render_latent":
                            uni3c_data_input[k] = uni3c_data[k]
                else:
                    uni3c_data_input = uni3c_data

                if s2v_pose is not None:
                    if not ((s2v_pose_start_percent <= current_step_percentage <= s2v_pose_end_percent) or \
                            (s2v_pose_end_percent > 0 and idx == 0 and current_step_percentage >= s2v_pose_start_percent)):
                        s2v_pose = None


                if humo_audio is not None and ((humo_start_percent <= current_step_percentage <= humo_end_percent) or \
                            (humo_end_percent > 0 and idx == 0 and current_step_percentage >= humo_start_percent)):
                    if context_window is None:
                        humo_audio_input = humo_audio
                        humo_audio_input_neg = humo_audio_neg if humo_audio_neg is not None else None
                    else:
                        humo_audio_input = humo_audio[context_window].to(z)
                        if humo_audio_neg is not None:
                            humo_audio_input_neg = humo_audio_neg[context_window].to(z)
                        else:
                            humo_audio_input_neg = None
                else:
                    humo_audio_input = humo_audio_input_neg = None

                if extra_channel_latents is not None:
                    if context_window is not None:
                        extra_channel_latents_input = extra_channel_latents[:, context_window].to(z)
                    else:
                        extra_channel_latents_input = extra_channel_latents.to(z)
                    z = torch.cat([z, extra_channel_latents_input])

                if "rcm" in sample_scheduler.__class__.__name__.lower():
                    c_in = 1 / (torch.cos(timestep) + torch.sin(timestep))
                    c_noise = (torch.sin(timestep) / (torch.cos(timestep) + torch.sin(timestep))) * 1000
                    z = z * c_in
                    timestep = c_noise

                base_params = {
                    'x': [z], # latent
                    'y': [image_cond_input] if image_cond_input is not None else None, # image cond
                    'clip_fea': clip_fea, # clip features
                    'seq_len': seq_len, # sequence length
                    'device': device, # main device
                    'freqs': freqs, # rope freqs
                    't': timestep, # current timestep
                    'is_uncond': False, # is unconditional
                    'current_step': idx, # current step
                    'current_step_percentage': current_step_percentage, # current step percentage
                    'last_step': len(timesteps) - 1 == idx, # is last step
                    'control_lora_enabled': control_lora_enabled, # control lora toggle for patch embed selection
                    'enhance_enabled': enhance_enabled, # enhance-a-video toggle
                    'camera_embed': camera_embed, # recammaster embedding
                    'unianim_data': unianim_data, # unianimate input
                    'fun_ref': fun_ref_input if fun_ref_image is not None else None, # Fun model reference latent
                    'fun_camera': control_camera_input if control_camera_latents is not None else None, # Fun model camera embed
                    'audio_proj': audio_proj if fantasytalking_embeds is not None else None, # FantasyTalking audio projection
                    'audio_scale': audio_scale, # FantasyTalking audio scale
                    'shot_indices': shot_indices_tensor,
                    'shot_attention_cfg': shot_attention_cfg,
                    'shot_mask_type': shot_mask_type,
                    'text_cut_positions': first_shot_positions if shot_attention_cfg else None,
                    "uni3c_data": uni3c_data_input, # Uni3C input
                    "controlnet": controlnet, # TheDenk's controlnet input
                    "add_cond": add_cond_input, # additional conditioning input
                    "nag_params": text_embeds.get("nag_params", {}), # normalized attention guidance
                    "nag_context": text_embeds.get("nag_prompt_embeds", None), # normalized attention guidance context
                    "multitalk_audio": multitalk_audio_input if multitalk_audio_embeds is not None else None, # Multi/InfiniteTalk audio input
                    "ref_target_masks": ref_target_masks if multitalk_audio_embeds is not None else None, # Multi/InfiniteTalk reference target masks
                    "inner_t": [shot_len] if shot_len else None, # inner timestep for EchoShot
                    "standin_input": standin_input, # Stand-in reference input
                    "fantasy_portrait_input": fantasy_portrait_input, # Fantasy portrait input
                    "phantom_ref": phantom_ref, # Phantom reference input
                    "reverse_time": reverse_time, # Reverse RoPE toggle
                    "ntk_alphas": ntk_alphas, # RoPE freq scaling values
                    "mtv_motion_tokens": mtv_motion_tokens if mtv_input is not None else None, # MTV-Crafter motion tokens
                    "mtv_motion_rotary_emb": mtv_motion_rotary_emb if mtv_input is not None else None, # MTV-Crafter RoPE
                    "mtv_strength": mtv_strength[idx] if mtv_input is not None else 1.0, # MTV-Crafter scaling
                    "mtv_freqs": mtv_freqs if mtv_input is not None else None, # MTV-Crafter extra RoPE freqs
                    "s2v_audio_input": s2v_audio_input, # official speech-to-video audio input
                    "s2v_ref_latent": s2v_ref_latent, # speech-to-video reference latent
                    "s2v_ref_motion": s2v_ref_motion, # speech-to-video reference motion latent
                    "s2v_audio_scale": s2v_audio_scale if s2v_audio_input is not None else 1.0, # speech-to-video audio scale
                    "s2v_pose": s2v_pose if s2v_pose is not None else None, # speech-to-video pose control
                    "s2v_motion_frames": s2v_motion_frames, # speech-to-video motion frames,
                    "humo_audio": humo_audio, # humo audio input
                    "humo_audio_scale": humo_audio_scale if humo_audio is not None else 1,
                    "wananim_pose_latents": wananim_pose_latents.to(device) if wananim_pose_latents is not None else None, # WanAnimate pose latents
                    "wananim_face_pixel_values": wananim_face_pixels.to(device, torch.float32) if wananim_face_pixels is not None else None, # WanAnimate face images
                    "wananim_pose_strength": wananim_pose_strength,
                    "wananim_face_strength": wananim_face_strength,
                    "lynx_embeds": lynx_embeds, # Lynx face and reference embeddings
                    "x_ovi": [latent_model_input_ovi.to(z)] if latent_model_input_ovi is not None else None, # Audio latent model input for Ovi
                    "seq_len_ovi": seq_len_ovi, # Audio latent model sequence length for Ovi
                    "ovi_negative_text_embeds": ovi_negative_text_embeds, # Audio latent model negative text embeds for Ovi
                    "flashvsr_LQ_latent": flashvsr_LQ_latent, # FlashVSR LQ latent for upsampling
                    "flashvsr_strength": flashvsr_strength, # FlashVSR strength
                }

                batch_size = 1

                if not math.isclose(cfg_scale, 1.0):
                    if negative_embeds is None:
                        raise ValueError("Negative embeddings must be provided for CFG scale > 1.0")
                    if len(positive_embeds) > 1:
                        negative_embeds = negative_embeds * len(positive_embeds)

                try:
                    if not batched_cfg:
                        #conditional (positive) pass
                        if pos_latent is not None: # for humo
                            base_params['x'] = [torch.cat([z[:, :-humo_reference_count], pos_latent], dim=1)]
                        noise_pred_cond, noise_pred_ovi, cache_state_cond = transformer(
                            context=positive_embeds,
                            pred_id=cache_state[0] if cache_state else None,
                            vace_data=vace_data, attn_cond=attn_cond,
                            **base_params
                        )
                        noise_pred_cond = noise_pred_cond[0]
                        noise_pred_ovi = noise_pred_ovi[0] if noise_pred_ovi is not None else None
                        if math.isclose(cfg_scale, 1.0):
                            if use_fresca:
                                noise_pred_cond = fourier_filter(noise_pred_cond, fresca_scale_low, fresca_scale_high, fresca_freq_cutoff)
                            return noise_pred_cond, noise_pred_ovi, [cache_state_cond]

                        positions_backup = None
                        if shot_attention_cfg:
                            positions_backup = base_params.get('text_cut_positions')
                            base_params['text_cut_positions'] = None
                        try:
                            #unconditional (negative) pass
                            base_params['is_uncond'] = True
                            base_params['clip_fea'] = clip_fea_neg if clip_fea_neg is not None else clip_fea
                            if wananim_face_pixels is not None:
                                base_params['wananim_face_pixel_values'] = torch.zeros_like(wananim_face_pixels).to(device, torch.float32) - 1
                            if humo_audio_input_neg is not None:
                                base_params['humo_audio'] = humo_audio_input_neg
                            if neg_latent is not None:
                                base_params['x'] = [torch.cat([z[:, :-humo_reference_count], neg_latent], dim=1)]

                            noise_pred_uncond, noise_pred_ovi_uncond, cache_state_uncond = transformer(
                                context=negative_embeds if humo_audio_input_neg is None else positive_embeds, #ti #t
                                pred_id=cache_state[1] if cache_state else None,
                                vace_data=vace_data, attn_cond=attn_cond_neg,
                                **base_params)
                            noise_pred_uncond = noise_pred_uncond[0]
                            noise_pred_ovi_uncond = noise_pred_ovi_uncond[0] if noise_pred_ovi_uncond is not None else None

                            # HuMo
                            if not math.isclose(humo_audio_cfg_scale[idx], 1.0):
                                if cache_state is not None and len(cache_state) != 3:
                                    cache_state.append(None)
                                if humo_image_cond is not None and humo_audio_input_neg is not None:
                                    if t > 980 and humo_image_cond_neg_input is not None: # use image cond for first timesteps
                                        base_params['y'] = [humo_image_cond_neg_input]

                                    noise_pred_humo_audio_uncond, _, cache_state_humo = transformer(
                                        context=negative_embeds, pred_id=cache_state[2] if cache_state else None, vace_data=None,
                                        **base_params)

                                    noise_pred = (noise_pred_uncond + humo_audio_cfg_scale[idx] * (noise_pred_cond - noise_pred_humo_audio_uncond[0])
                                                  + (cfg_scale - 2.0) * (noise_pred_humo_audio_uncond[0] - noise_pred_uncond))
                                    return noise_pred, None, [cache_state_cond, cache_state_uncond, cache_state_humo]
                                elif humo_audio_input is not None:
                                    if cache_state is not None and len(cache_state) != 4:
                                        cache_state.append(None)
                                    # audio
                                    noise_pred_humo_null, _, cache_state_humo = transformer(
                                        context=negative_embeds, pred_id=cache_state[2] if cache_state else None, vace_data=None,
                                        **base_params)
                                    # negative
                                    if humo_audio_input is not None:
                                        base_params['humo_audio'] = humo_audio_input
                                    noise_pred_humo_audio, _, cache_state_humo2 = transformer(
                                        context=positive_embeds, pred_id=cache_state[3] if cache_state else None, vace_data=None,
                                        **base_params)
                                    noise_pred = (humo_audio_cfg_scale[idx] * (noise_pred_cond - noise_pred_humo_audio[0])
                                                  + cfg_scale * (noise_pred_humo_audio[0] - noise_pred_uncond)
                                                  + cfg_scale * (noise_pred_uncond - noise_pred_humo_null[0])
                                                  + noise_pred_humo_null[0])
                                    return noise_pred, None, [cache_state_cond, cache_state_uncond, cache_state_humo, cache_state_humo2]

                            #phantom
                            if use_phantom and not math.isclose(phantom_cfg_scale[idx], 1.0):
                                if cache_state is not None and len(cache_state) != 3:
                                    cache_state.append(None)
                                noise_pred_phantom, _, cache_state_phantom = transformer(
                                    context=negative_embeds, pred_id=cache_state[2] if cache_state else None, vace_data=None,
                                    **base_params)

                                noise_pred = (noise_pred_uncond + phantom_cfg_scale[idx] * (noise_pred_phantom[0] - noise_pred_uncond)
                                              + cfg_scale * (noise_pred_cond - noise_pred_phantom[0]))
                                return noise_pred, None,[cache_state_cond, cache_state_uncond, cache_state_phantom]
                            #audio cfg (fantasytalking and multitalk)
                            if (fantasytalking_embeds is not None or multitalk_audio_embeds is not None):
                                if not math.isclose(audio_cfg_scale[idx], 1.0):
                                    if cache_state is not None and len(cache_state) != 3:
                                        cache_state.append(None)

                                    # Set audio parameters to None/zeros based on type
                                    if fantasytalking_embeds is not None:
                                        base_params['audio_proj'] = None
                                        audio_context = positive_embeds
                                    else:  # multitalk
                                        base_params['multitalk_audio'] = torch.zeros_like(multitalk_audio_input)[-1:]
                                        audio_context = negative_embeds
                                    base_params['is_uncond'] = False
                                    noise_pred_no_audio, _, cache_state_audio = transformer(
                                        context=audio_context,
                                        pred_id=cache_state[2] if cache_state else None,
                                        vace_data=vace_data,
                                        **base_params)

                                    noise_pred = (noise_pred_uncond
                                                  + cfg_scale * (noise_pred_no_audio[0] - noise_pred_uncond)
                                                  + audio_cfg_scale[idx] * (noise_pred_cond - noise_pred_no_audio[0]))
                                    return noise_pred, None,[cache_state_cond, cache_state_uncond, cache_state_audio]
                            #lynx
                            if lynx_embeds is not None and not math.isclose(lynx_cfg_scale[idx], 1.0):
                                base_params['is_uncond'] = False
                                if cache_state is not None and len(cache_state) != 3:
                                    cache_state.append(None)
                                noise_pred_lynx, _, cache_state_lynx = transformer(
                                    context=negative_embeds, pred_id=cache_state[2] if cache_state else None, vace_data=None,
                                    **base_params)

                                noise_pred = (noise_pred_uncond + lynx_cfg_scale[idx] * (noise_pred_lynx[0] - noise_pred_uncond)
                                              + cfg_scale * (noise_pred_cond - noise_pred_lynx[0]))
                                return noise_pred, None, [cache_state_cond, cache_state_uncond, cache_state_lynx]
                        finally:
                            if shot_attention_cfg:
                                base_params['text_cut_positions'] = positions_backup
                            base_params['is_uncond'] = False

                    #batched
                    else:
                        base_params['z'] = [z] * 2
                        base_params['y'] = [image_cond_input] * 2 if image_cond_input is not None else None
                        base_params['clip_fea'] = torch.cat([clip_fea, clip_fea], dim=0)
                        cache_state_uncond = None
                        [noise_pred_cond, noise_pred_uncond], _, cache_state_cond = transformer(
                            context=positive_embeds + negative_embeds, is_uncond=False,
                            pred_id=cache_state[0] if cache_state else None,
                            **base_params
                        )
                except Exception as e:
                    log.error(f"Error during model prediction: {e}")
                    if force_offload:
                        if not model["auto_cpu_offload"]:
                            offload_transformer(transformer)
                    raise e

                #https://github.com/WeichenFan/CFG-Zero-star/
                alpha = 1.0
                if use_cfg_zero_star:
                    alpha = optimized_scale(
                        noise_pred_cond.view(batch_size, -1),
                        noise_pred_uncond.view(batch_size, -1)
                    ).view(batch_size, 1, 1, 1)

                noise_pred_uncond_scaled = noise_pred_uncond * alpha

                if use_tangential:
                    noise_pred_uncond_scaled = tangential_projection(noise_pred_cond, noise_pred_uncond_scaled)

                # RAAG (RATIO-aware Adaptive Guidance)
                if raag_alpha > 0.0:
                    cfg_scale = get_raag_guidance(noise_pred_cond, noise_pred_uncond_scaled, cfg_scale, raag_alpha)
                    log.info(f"RAAG modified cfg: {cfg_scale}")

                #https://github.com/WikiChao/FreSca
                if use_fresca:
                    filtered_cond = fourier_filter(noise_pred_cond - noise_pred_uncond, fresca_scale_low, fresca_scale_high, fresca_freq_cutoff)
                    noise_pred = noise_pred_uncond_scaled + cfg_scale * filtered_cond * alpha
                else:
                    noise_pred = noise_pred_uncond_scaled + cfg_scale * (noise_pred_cond - noise_pred_uncond_scaled)
                del noise_pred_uncond_scaled, noise_pred_cond, noise_pred_uncond

                if latent_model_input_ovi is not None:
                    if ovi_audio_cfg is None:
                        audio_cfg_scale = cfg_scale - 1.0 if cfg_scale > 4.0 else cfg_scale
                    else:
                        audio_cfg_scale = ovi_audio_cfg[idx]
                    noise_pred_ovi = noise_pred_ovi_uncond + audio_cfg_scale * (noise_pred_ovi - noise_pred_ovi_uncond)

                return noise_pred, noise_pred_ovi, [cache_state_cond, cache_state_uncond]

        if args.preview_method in [LatentPreviewMethod.Auto, LatentPreviewMethod.Latent2RGB]: #default for latent2rgb
            from latent_preview import prepare_callback
        else:
            from .latent_preview import prepare_callback #custom for tiny VAE previews
        callback = prepare_callback(patcher, len(timesteps))

        if not multitalk_sampling and not framepack and not wananimate_loop:
            log.info(f"Input sequence length: {seq_len}")
            log.info(f"Sampling {(latent_video_length-1) * 4 + 1} frames at {latent.shape[3]*vae_upscale_factor}x{latent.shape[2]*vae_upscale_factor} with {steps} steps")

        intermediate_device = device

        # Differential diffusion prep
        masks = None
        if not multitalk_sampling and samples is not None and noise_mask is not None:
            thresholds = torch.arange(len(timesteps), dtype=original_image.dtype) / len(timesteps)
            thresholds = thresholds.reshape(-1, 1, 1, 1, 1).to(device)
            masks = (1-noise_mask.repeat(len(timesteps), 1, 1, 1, 1).to(device)) > thresholds

        latent_shift_loop = False
        if loop_args is not None:
            latent_shift_loop = is_looped = True
            latent_skip = loop_args["shift_skip"]
            latent_shift_start_percent = loop_args["start_percent"]
            latent_shift_end_percent = loop_args["end_percent"]
            shift_idx = 0

        #clear memory before sampling
        mm.soft_empty_cache()
        gc.collect()
        try:
            torch.cuda.reset_peak_memory_stats(device)
            #torch.cuda.memory._record_memory_history(max_entries=100000)
        except:
            pass

        # Main sampling loop with FreeInit iterations
        iterations = freeinit_args.get("freeinit_num_iters", 3) if freeinit_args is not None else 1
        current_latent = latent

        for iter_idx in range(iterations):

            # FreeInit noise reinitialization (after first iteration)
            if freeinit_args is not None and iter_idx > 0:
                # restart scheduler for each iteration
                sample_scheduler, timesteps,_,_ = get_scheduler(scheduler, steps, start_step, end_step, shift, device, transformer.dim, flowedit_args, denoise_strength, sigmas=sigmas)

                # Re-apply start_step and end_step logic to timesteps and sigmas
                if end_step != -1:
                    timesteps = timesteps[:end_step]
                    sample_scheduler.sigmas = sample_scheduler.sigmas[:end_step+1]
                if start_step > 0:
                    timesteps = timesteps[start_step:]
                    sample_scheduler.sigmas = sample_scheduler.sigmas[start_step:]
                if hasattr(sample_scheduler, 'timesteps'):
                    sample_scheduler.timesteps = timesteps

                # Diffuse current latent to t=999
                diffuse_timesteps = torch.full((noise.shape[0],), 999, device=device, dtype=torch.long)
                z_T = add_noise(
                    current_latent.to(device),
                    initial_noise_saved.to(device),
                    diffuse_timesteps
                )

                # Generate new random noise
                z_rand = torch.randn(z_T.shape, dtype=torch.float32, generator=seed_g, device=torch.device("cpu"))
                # Apply frequency mixing
                current_latent = (freq_mix_3d(z_T.to(torch.float32), z_rand.to(device), LPF=freq_filter)).to(dtype)

            # Store initial noise for first iteration
            if freeinit_args is not None and iter_idx == 0:
                initial_noise_saved = current_latent.detach().clone()
                if input_samples is not None:
                    current_latent = input_samples.to(device)
                    continue

            # Reset per-iteration states
            self.cache_state = [None, None]
            self.cache_state_source = [None, None]
            self.cache_states_context = []
            if context_options is not None:
                self.window_tracker = WindowTracker(verbose=context_options["verbose"])

            # Set latent for denoising
            latent = current_latent

            if is_pusa and all_indices:
                pusa_noisy_steps = image_embeds.get("pusa_noisy_steps", -1)
                if pusa_noisy_steps == -1:
                    pusa_noisy_steps = len(timesteps)
            try:
                pbar = ProgressBar(len(timesteps))
                #region main loop start
                for idx, t in enumerate(tqdm(timesteps, disable=multitalk_sampling or wananimate_loop)):
                    if flowedit_args is not None:
                        if idx < skip_steps:
                            continue

                    if bidirectional_sampling:
                        latent_flipped = torch.flip(latent, dims=[1])
                        latent_model_input_flipped = latent_flipped.to(device)

                    #InfiniteTalk first frame handling
                    if (extra_latents is not None
                        and not multitalk_sampling
                        and transformer.multitalk_model_type=="InfiniteTalk"):
                        for entry in extra_latents:
                            add_index = entry["index"]
                            num_extra_frames = entry["samples"].shape[2]
                            latent[:, add_index:add_index+num_extra_frames] = entry["samples"].to(latent)

                    latent_model_input = latent.to(device)
                    latent_model_input_ovi = latent_ovi.to(device) if latent_ovi is not None else None

                    current_step_percentage = idx / len(timesteps)

                    timestep = torch.tensor([t]).to(device)
                    if is_pusa or (is_5b and all_indices):
                        orig_timestep = timestep
                        timestep = timestep.unsqueeze(1).repeat(1, latent_video_length)
                        if extra_latents is not None:
                            if all_indices and noise_multipliers is not None:
                                if is_pusa:
                                    scheduler_step_args["cond_frame_latent_indices"] = all_indices
                                    scheduler_step_args["noise_multipliers"] = noise_multipliers
                                for latent_idx in all_indices:
                                    timestep[:, latent_idx] = timestep[:, latent_idx] * noise_multipliers[latent_idx]
                                    # add noise for conditioning frames if multiplier > 0
                                    if idx < pusa_noisy_steps and noise_multipliers[latent_idx] > 0:
                                        latent_size = (1, latent.shape[0], latent.shape[1], latent.shape[2], latent.shape[3])
                                        noise_for_cond = torch.randn(latent_size, generator=seed_g, device=torch.device("cpu"))
                                        timestep_cond = torch.ones_like(timestep) * timestep.max()
                                        if is_pusa:
                                            latent[:, latent_idx:latent_idx+1] = sample_scheduler.add_noise_for_conditioning_frames(
                                                latent[:, latent_idx:latent_idx+1].to(device),
                                                noise_for_cond[:, :, latent_idx:latent_idx+1].to(device),
                                                timestep_cond[:, latent_idx:latent_idx+1].to(device),
                                                noise_multiplier=noise_multipliers[latent_idx])
                            else:
                                timestep[:, all_indices] = 0
                            #print("timestep: ", timestep)

                    ### latent shift
                    if latent_shift_loop:
                        if latent_shift_start_percent <= current_step_percentage <= latent_shift_end_percent:
                            latent_model_input = torch.cat([latent_model_input[:, shift_idx:]] + [latent_model_input[:, :shift_idx]], dim=1)

                    #enhance-a-video
                    enhance_enabled = False
                    if feta_args is not None and feta_start_percent <= current_step_percentage <= feta_end_percent:
                        enhance_enabled = True

                    #flow-edit
                    if flowedit_args is not None:
                        sigma = t / 1000.0
                        sigma_prev = (timesteps[idx + 1] if idx < len(timesteps) - 1 else timesteps[-1]) / 1000.0
                        noise = torch.randn(x_init.shape, generator=seed_g, device=torch.device("cpu"))
                        if idx < len(timesteps) - drift_steps:
                            cfg = drift_cfg

                        zt_src = (1-sigma) * x_init + sigma * noise.to(t)
                        zt_tgt = x_tgt + zt_src - x_init

                        #source
                        if idx < len(timesteps) - drift_steps:
                            if context_options is not None:
                                counter = torch.zeros_like(zt_src, device=intermediate_device)
                                vt_src = torch.zeros_like(zt_src, device=intermediate_device)
                                context_queue = list(context(idx, steps, latent_video_length, context_frames, context_stride, context_overlap))
                                for c in context_queue:
                                    window_id = self.window_tracker.get_window_id(c)

                                    if cache_args is not None:
                                        current_teacache = self.window_tracker.get_teacache(window_id, self.cache_state)
                                    else:
                                        current_teacache = None

                                    prompt_index = min(int(max(c) / section_size), num_prompts - 1)
                                    if context_options["verbose"]:
                                        log.info(f"Prompt index: {prompt_index}")

                                    if len(source_embeds["prompt_embeds"]) > 1:
                                        positive = source_embeds["prompt_embeds"][prompt_index]
                                    else:
                                        positive = source_embeds["prompt_embeds"]

                                    partial_img_emb = None
                                    if source_image_cond is not None:
                                        partial_img_emb = source_image_cond[:, c, :, :]
                                        partial_img_emb[:, 0, :, :] = source_image_cond[:, 0, :, :].to(intermediate_device)

                                    partial_zt_src = zt_src[:, c, :, :]
                                    vt_src_context, _, new_teacache = predict_with_cfg(
                                        partial_zt_src, cfg[idx],
                                        positive, source_embeds["negative_prompt_embeds"],
                                        timestep, idx, partial_img_emb, control_latents,
                                        source_clip_fea, current_teacache)

                                    if cache_args is not None:
                                        self.window_tracker.cache_states[window_id] = new_teacache

                                    window_mask = create_window_mask(vt_src_context, c, latent_video_length, context_overlap)
                                    vt_src[:, c, :, :] += vt_src_context * window_mask
                                    counter[:, c, :, :] += window_mask
                                vt_src /= counter
                            else:
                                vt_src, _, self.cache_state_source = predict_with_cfg(
                                    zt_src, cfg[idx],
                                    source_embeds["prompt_embeds"],
                                    source_embeds["negative_prompt_embeds"],
                                    timestep, idx, source_image_cond,
                                    source_clip_fea, control_latents,
                                    cache_state=self.cache_state_source)
                        else:
                            if idx == len(timesteps) - drift_steps:
                                x_tgt = zt_tgt
                            zt_tgt = x_tgt
                            vt_src = 0
                        #target
                        if context_options is not None:
                            counter = torch.zeros_like(zt_tgt, device=intermediate_device)
                            vt_tgt = torch.zeros_like(zt_tgt, device=intermediate_device)
                            context_queue = list(context(idx, steps, latent_video_length, context_frames, context_stride, context_overlap))
                            for c in context_queue:
                                window_id = self.window_tracker.get_window_id(c)

                                if cache_args is not None:
                                    current_teacache = self.window_tracker.get_teacache(window_id, self.cache_state)
                                else:
                                    current_teacache = None

                                prompt_index = min(int(max(c) / section_size), num_prompts - 1)
                                if context_options["verbose"]:
                                    log.info(f"Prompt index: {prompt_index}")

                                if len(text_embeds["prompt_embeds"]) > 1:
                                    positive = text_embeds["prompt_embeds"][prompt_index]
                                else:
                                    positive = text_embeds["prompt_embeds"]

                                partial_img_emb = None
                                partial_control_latents = None
                                if image_cond is not None:
                                    partial_img_emb = image_cond[:, c, :, :]
                                    partial_img_emb[:, 0, :, :] = image_cond[:, 0, :, :].to(intermediate_device)
                                if control_latents is not None:
                                    partial_control_latents = control_latents[:, c, :, :]

                                partial_zt_tgt = zt_tgt[:, c, :, :]
                                vt_tgt_context, _, new_teacache = predict_with_cfg(
                                    partial_zt_tgt, cfg[idx],
                                    positive, text_embeds["negative_prompt_embeds"],
                                    timestep, idx, partial_img_emb, partial_control_latents,
                                    clip_fea, current_teacache)

                                if cache_args is not None:
                                    self.window_tracker.cache_states[window_id] = new_teacache

                                window_mask = create_window_mask(vt_tgt_context, c, latent_video_length, context_overlap)
                                vt_tgt[:, c, :, :] += vt_tgt_context * window_mask
                                counter[:, c, :, :] += window_mask
                            vt_tgt /= counter
                        else:
                            vt_tgt, _,self.cache_state = predict_with_cfg(
                                zt_tgt, cfg[idx],
                                text_embeds["prompt_embeds"],
                                text_embeds["negative_prompt_embeds"],
                                timestep, idx, image_cond, clip_fea, control_latents,
                                cache_state=self.cache_state)
                        v_delta = vt_tgt - vt_src
                        x_tgt = x_tgt.to(torch.float32)
                        v_delta = v_delta.to(torch.float32)
                        x_tgt = x_tgt + (sigma_prev - sigma) * v_delta
                        x0 = x_tgt
                    #region context windowing
                    elif context_options is not None:
                        counter = torch.zeros_like(latent_model_input, device=intermediate_device)
                        noise_pred = torch.zeros_like(latent_model_input, device=intermediate_device)
                        context_queue = list(context(idx, steps, latent_video_length, context_frames, context_stride, context_overlap))
                        fraction_per_context = 1.0 / len(context_queue)
                        context_pbar = ProgressBar(steps)
                        step_start_progress = idx

                        # Validate all context windows before processing
                        max_idx = latent_model_input.shape[1] if latent_model_input.ndim > 1 else 0
                        for window_indices in context_queue:
                            if not all(0 <= idx < max_idx for idx in window_indices):
                                raise ValueError(f"Invalid context window indices {window_indices} for latent_model_input with shape {latent_model_input.shape}")

                        for i, c in enumerate(context_queue):
                            window_id = self.window_tracker.get_window_id(c)

                            if cache_args is not None:
                                current_teacache = self.window_tracker.get_teacache(window_id, self.cache_state)
                            else:
                                current_teacache = None

                            prompt_index = min(int(max(c) / section_size), num_prompts - 1)
                            if context_options["verbose"]:
                                log.info(f"Prompt index: {prompt_index}")

                            # Use the appropriate prompt for this section
                            if len(text_embeds["prompt_embeds"]) > 1:
                                positive = [text_embeds["prompt_embeds"][prompt_index]]
                            else:
                                positive = text_embeds["prompt_embeds"]

                            partial_img_emb = None
                            partial_control_latents = None
                            if image_cond is not None:
                                partial_img_emb = image_cond[:, c]
                                if c[0] != 0 and context_reference_latent is not None:
                                    if context_reference_latent.shape[0] == 1: #only single extra init latent
                                        new_init_image = context_reference_latent[0, :, 0].to(intermediate_device)
                                        # Concatenate the first 4 channels of partial_img_emb with new_init_image to match the required shape
                                        partial_img_emb[:, 0] = torch.cat([image_cond[:4, 0], new_init_image], dim=0)
                                    elif context_reference_latent.shape[0] > 1:
                                        num_extra_inits = context_reference_latent.shape[0]
                                        section_size = (latent_video_length / num_extra_inits)
                                        extra_init_index = min(int(max(c) / section_size), num_extra_inits - 1)
                                        if context_options["verbose"]:
                                            log.info(f"extra init image index: {extra_init_index}")
                                        new_init_image = context_reference_latent[extra_init_index, :, 0].to(intermediate_device)
                                        partial_img_emb[:, 0] = torch.cat([image_cond[:4, 0], new_init_image], dim=0)
                                else:
                                    new_init_image = image_cond[:, 0].to(intermediate_device)
                                    partial_img_emb[:, 0] = new_init_image

                                if control_latents is not None:
                                    partial_control_latents = control_latents[:, c]

                            partial_control_camera_latents = None
                            if control_camera_latents is not None:
                                partial_control_camera_latents = control_camera_latents[:, :, c]

                            partial_vace_context = None
                            if vace_data is not None:
                                window_vace_data = []
                                for vace_entry in vace_data:
                                    partial_context = vace_entry["context"][0][:, c]
                                    if has_ref:
                                        if c[0] != 0 and context_reference_latent is not None:
                                            if context_reference_latent.shape[0] == 1: #only single extra init latent
                                                partial_context[16:32, :1] = context_reference_latent[0, :, :1].to(intermediate_device)
                                            elif context_reference_latent.shape[0] > 1:
                                                num_extra_inits = context_reference_latent.shape[0]
                                                section_size = (latent_video_length / num_extra_inits)
                                                extra_init_index = min(int(max(c) / section_size), num_extra_inits - 1)
                                                if context_options["verbose"]:
                                                    log.info(f"extra init image index: {extra_init_index}")
                                                partial_context[16:32, :1] = context_reference_latent[extra_init_index, :, :1].to(intermediate_device)
                                        else:
                                            partial_context[:, 0] = vace_entry["context"][0][:, 0]

                                    window_vace_data.append({
                                        "context": [partial_context],
                                        "scale": vace_entry["scale"],
                                        "start": vace_entry["start"],
                                        "end": vace_entry["end"],
                                        "seq_len": vace_entry["seq_len"]
                                    })

                                partial_vace_context = window_vace_data

                            partial_audio_proj = None
                            if fantasytalking_embeds is not None:
                                partial_audio_proj = audio_proj[:, c]

                            partial_fantasy_portrait_input = None
                            if fantasy_portrait_input is not None:
                                partial_fantasy_portrait_input = fantasy_portrait_input.copy()
                                partial_fantasy_portrait_input["adapter_proj"] = fantasy_portrait_input["adapter_proj"][:, c]

                            partial_latent_model_input = latent_model_input[:, c]
                            if latents_to_insert is not None and c[0] != 0:
                                partial_latent_model_input[:, :1] = latents_to_insert

                            partial_unianim_data = None
                            if unianim_data is not None:
                                partial_dwpose = dwpose_data[:, :, c]
                                partial_unianim_data = {
                                    "dwpose": partial_dwpose,
                                    "random_ref": unianim_data["random_ref"],
                                    "strength": unianimate_poses["strength"],
                                    "start_percent": unianimate_poses["start_percent"],
                                    "end_percent": unianimate_poses["end_percent"]
                                }

                            partial_mtv_motion_tokens = None
                            if mtv_input is not None:
                                start_token_index = c[0] * 24
                                end_token_index = (c[-1] + 1) * 24
                                partial_mtv_motion_tokens = mtv_motion_tokens[:, start_token_index:end_token_index, :]
                                if context_options["verbose"]:
                                    log.info(f"context window: {c}")
                                    log.info(f"motion_token_indices: {start_token_index}-{end_token_index}")

                            partial_s2v_audio_input = None
                            if s2v_audio_input is not None:
                                audio_start = c[0] * 4
                                audio_end = c[-1] * 4 + 1
                                center_indices = torch.arange(audio_start, audio_end, 1)
                                center_indices = torch.clamp(center_indices, min=0, max=s2v_audio_input.shape[-1] - 1)
                                partial_s2v_audio_input = s2v_audio_input[..., center_indices]

                            partial_s2v_pose = None
                            if s2v_pose is not None:
                                partial_s2v_pose = s2v_pose[:, :, c].to(device, dtype)

                            partial_add_cond = None
                            if add_cond is not None:
                                partial_add_cond = add_cond[:, :, c].to(device, dtype)

                            partial_wananim_face_pixels = partial_wananim_pose_latents = None
                            if wananim_face_pixels is not None and partial_wananim_face_pixels is None:
                                start = c[0] * 4
                                end = c[-1] * 4
                                center_indices = torch.arange(start, end, 1)
                                center_indices = torch.clamp(center_indices, min=0, max=wananim_face_pixels.shape[2] - 1)
                                partial_wananim_face_pixels = wananim_face_pixels[:, :, center_indices].to(device, dtype)
                            if wananim_pose_latents is not None:
                                start = c[0]
                                end = c[-1]
                                center_indices = torch.arange(start, end, 1)
                                center_indices = torch.clamp(center_indices, min=0, max=wananim_pose_latents.shape[2] - 1)
                                partial_wananim_pose_latents = wananim_pose_latents[:, :, center_indices][:, :, :context_frames-1].to(device, dtype)

                            partial_flashvsr_LQ_latent = None
                            if LQ_images is not None:
                                start = c[0] * 4
                                end = c[-1] * 4 + 1 + 4
                                center_indices = torch.arange(start, end, 1)
                                center_indices = torch.clamp(center_indices, min=0, max=LQ_images.shape[2] - 1)
                                partial_flashvsr_LQ_images = LQ_images[:, :, center_indices].to(device)
                                partial_flashvsr_LQ_latent = transformer.LQ_proj_in(partial_flashvsr_LQ_images)

                            if len(timestep.shape) != 1:
                                partial_timestep = timestep[:, c]
                                partial_timestep[:, :1] = 0
                            else:
                                partial_timestep = timestep

                            orig_model_input_frames = partial_latent_model_input.shape[1]

                            noise_pred_context, _, new_teacache = predict_with_cfg(
                                partial_latent_model_input,
                                cfg[idx], positive,
                                text_embeds["negative_prompt_embeds"],
                                partial_timestep, idx, partial_img_emb, clip_fea, partial_control_latents, partial_vace_context, partial_unianim_data,partial_audio_proj,
                                partial_control_camera_latents, partial_add_cond, current_teacache, context_window=c, fantasy_portrait_input=partial_fantasy_portrait_input,
                                mtv_motion_tokens=partial_mtv_motion_tokens, s2v_audio_input=partial_s2v_audio_input, s2v_motion_frames=[1, 0], s2v_pose=partial_s2v_pose,
                                humo_image_cond=humo_image_cond, humo_image_cond_neg=humo_image_cond_neg, humo_audio=humo_audio, humo_audio_neg=humo_audio_neg,
                                wananim_face_pixels=partial_wananim_face_pixels, wananim_pose_latents=partial_wananim_pose_latents, multitalk_audio_embeds=multitalk_audio_embeds,
                                uni3c_data=uni3c_data, flashvsr_LQ_latent=partial_flashvsr_LQ_latent)

                            if cache_args is not None:
                                self.window_tracker.cache_states[window_id] = new_teacache

                            if mocha_embeds is not None:
                                noise_pred_context = noise_pred_context[:, :orig_model_input_frames]

                            window_mask = create_window_mask(noise_pred_context, c, noise.shape[1], context_overlap, looped=is_looped, window_type=context_options["fuse_method"])
                            noise_pred[:, c] += noise_pred_context * window_mask
                            counter[:, c] += window_mask
                            context_pbar.update_absolute(step_start_progress + (i + 1) * fraction_per_context, len(timesteps))
                        noise_pred /= counter
                    #region multitalk
                    elif multitalk_sampling:
                        mode = image_embeds.get("multitalk_mode", "multitalk")
                        if mode == "auto":
                            mode = transformer.multitalk_model_type.lower()
                        log.info(f"Multitalk mode: {mode}")
                        cond_frame = None
                        offload = image_embeds.get("force_offload", False)
                        offloaded = False
                        tiled_vae = image_embeds.get("tiled_vae", False)
                        frame_num = clip_length = image_embeds.get("frame_window_size", 81)

                        clip_embeds = image_embeds.get("clip_context", None)
                        if clip_embeds is not None:
                            clip_embeds = clip_embeds.to(dtype)
                        colormatch = image_embeds.get("colormatch", "disabled")
                        motion_frame = image_embeds.get("motion_frame", 25)
                        target_w = image_embeds.get("target_w", None)
                        target_h = image_embeds.get("target_h", None)
                        original_images = cond_image = image_embeds.get("multitalk_start_image", None)
                        if original_images is None:
                            original_images = torch.zeros([noise.shape[0], 1, target_h, target_w], device=device)

                        output_path = image_embeds.get("output_path", "")
                        img_counter = 0

                        if len(multitalk_embeds['audio_features'])==2 and (multitalk_embeds['ref_target_masks'] is None):
                            face_scale = 0.1
                            x_min, x_max = int(target_h * face_scale), int(target_h * (1 - face_scale))
                            lefty_min, lefty_max = int((target_w//2) * face_scale), int((target_w//2) * (1 - face_scale))
                            righty_min, righty_max = int((target_w//2) * face_scale + (target_w//2)), int((target_w//2) * (1 - face_scale) + (target_w//2))
                            human_mask1, human_mask2 = (torch.zeros([target_h, target_w]) for _ in range(2))
                            human_mask1[x_min:x_max, lefty_min:lefty_max] = 1
                            human_mask2[x_min:x_max, righty_min:righty_max] = 1
                            background_mask = torch.where((human_mask1 + human_mask2) > 0, torch.tensor(0), torch.tensor(1))
                            human_masks = [human_mask1, human_mask2, background_mask]
                            ref_target_masks = torch.stack(human_masks, dim=0)
                            multitalk_embeds['ref_target_masks'] = ref_target_masks

                        gen_video_list = []
                        is_first_clip = True
                        arrive_last_frame = False
                        cur_motion_frames_num = 1
                        audio_start_idx = iteration_count = step_iteration_count= 0
                        audio_end_idx = audio_start_idx + clip_length
                        indices = (torch.arange(4 + 1) - 2) * 1
                        current_condframe_index = 0

                        audio_embedding = multitalk_audio_embeds
                        human_num = len(audio_embedding)
                        audio_embs = None
                        cond_frame = None

                        uni3c_data = uni3c_data_input = None
                        if uni3c_embeds is not None:
                            transformer.controlnet = uni3c_embeds["controlnet"]
                            uni3c_data = {
                                "render_latent": uni3c_embeds["render_latent"],
                                "render_mask": uni3c_embeds["render_mask"],
                                "camera_embedding": uni3c_embeds["camera_embedding"],
                                "controlnet_weight": uni3c_embeds["controlnet_weight"],
                                "start": uni3c_embeds["start"],
                                "end": uni3c_embeds["end"],
                            }

                        encoded_silence = None

                        try:
                            silence_path = os.path.join(script_directory, "multitalk", "encoded_silence.safetensors")
                            encoded_silence = load_torch_file(silence_path)["audio_emb"].to(dtype)
                        except:
                             log.warning("No encoded silence file found, padding with end of audio embedding instead.")

                        total_frames = len(audio_embedding[0])
                        estimated_iterations = total_frames // (frame_num - motion_frame) + 1
                        callback = prepare_callback(patcher, estimated_iterations)

                        if frame_num >= total_frames:
                            arrive_last_frame = True
                            estimated_iterations = 1

                        log.info(f"Sampling {total_frames} frames in {estimated_iterations} windows, at {latent.shape[3]*vae_upscale_factor}x{latent.shape[2]*vae_upscale_factor} with {steps} steps")

                        while True: # start video generation iteratively
                            self.cache_state = [None, None]

                            cur_motion_frames_latent_num = int(1 + (cur_motion_frames_num-1) // 4)
                            if mode == "infinitetalk":
                                cond_image = original_images[:, :, current_condframe_index:current_condframe_index+1] if cond_image is not None else None
                            if multitalk_embeds is not None:
                                audio_embs = []
                                # split audio with window size
                                for human_idx in range(human_num):
                                    center_indices = torch.arange(audio_start_idx, audio_end_idx, 1).unsqueeze(1) + indices.unsqueeze(0)
                                    center_indices = torch.clamp(center_indices, min=0, max=audio_embedding[human_idx].shape[0]-1)
                                    audio_emb = audio_embedding[human_idx][center_indices].unsqueeze(0).to(device)
                                    audio_embs.append(audio_emb)
                                audio_embs = torch.concat(audio_embs, dim=0).to(dtype)

                            h, w = (cond_image.shape[-2], cond_image.shape[-1]) if cond_image is not None else (target_h, target_w)
                            lat_h, lat_w = h // VAE_STRIDE[1], w // VAE_STRIDE[2]
                            seq_len = ((frame_num - 1) // VAE_STRIDE[0] + 1) * lat_h * lat_w // (PATCH_SIZE[1] * PATCH_SIZE[2])
                            latent_frame_num = (frame_num - 1) // 4 + 1

                            noise = torch.randn(
                                16, latent_frame_num,
                                lat_h, lat_w, dtype=torch.float32, device=torch.device("cpu"), generator=seed_g).to(device)

                            # Calculate the correct latent slice based on current iteration
                            if is_first_clip:
                                latent_start_idx = 0
                                latent_end_idx = noise.shape[1]
                            else:
                                new_frames_per_iteration = frame_num - motion_frame
                                new_latent_frames_per_iteration = ((new_frames_per_iteration - 1) // 4 + 1)
                                latent_start_idx = iteration_count * new_latent_frames_per_iteration
                                latent_end_idx = latent_start_idx + noise.shape[1]

                            if samples is not None:
                                noise_mask = samples.get("noise_mask", None)
                                input_samples = samples["samples"]
                                if input_samples is not None:
                                    input_samples = input_samples.squeeze(0).to(noise)
                                    # Check if we have enough frames in input_samples
                                    if latent_end_idx > input_samples.shape[1]:
                                        # We need more frames than available - pad the input_samples at the end
                                        pad_length = latent_end_idx - input_samples.shape[1]
                                        last_frame = input_samples[:, -1:].repeat(1, pad_length, 1, 1)
                                        input_samples = torch.cat([input_samples, last_frame], dim=1)
                                    input_samples = input_samples[:, latent_start_idx:latent_end_idx]
                                    if noise_mask is not None:
                                        original_image = input_samples.to(device)

                                    assert input_samples.shape[1] == noise.shape[1], f"Slice mismatch: {input_samples.shape[1]} vs {noise.shape[1]}"

                                    if add_noise_to_samples:
                                        latent_timestep = timesteps[0]
                                        noise = noise * latent_timestep / 1000 + (1 - latent_timestep / 1000) * input_samples
                                    else:
                                        noise = input_samples

                                # diff diff prep
                                if noise_mask is not None:
                                    if len(noise_mask.shape) == 4:
                                        noise_mask = noise_mask.squeeze(1)
                                    if audio_end_idx > noise_mask.shape[0]:
                                        noise_mask = noise_mask.repeat(audio_end_idx // noise_mask.shape[0], 1, 1)
                                    noise_mask = noise_mask[audio_start_idx:audio_end_idx]
                                    noise_mask = torch.nn.functional.interpolate(
                                        noise_mask.unsqueeze(0).unsqueeze(0),  # Add batch and channel dims [1,1,T,H,W]
                                        size=(noise.shape[1], noise.shape[2], noise.shape[3]),
                                        mode='trilinear',
                                        align_corners=False
                                    ).repeat(1, noise.shape[0], 1, 1, 1)

                                    thresholds = torch.arange(len(timesteps), dtype=original_image.dtype) / len(timesteps)
                                    thresholds = thresholds.reshape(-1, 1, 1, 1, 1).to(device)
                                    masks = (1-noise_mask.repeat(len(timesteps), 1, 1, 1, 1).to(device)) > thresholds

                            # zero padding and vae encode for img cond
                            if cond_image is not None or cond_frame is not None:
                                cond_ = cond_image if (is_first_clip or humo_image_cond is None) else cond_frame
                                cond_frame_num = cond_.shape[2]
                                video_frames = torch.zeros(1, 3, frame_num-cond_frame_num, target_h, target_w, device=device, dtype=vae.dtype)
                                padding_frames_pixels_values = torch.concat([cond_.to(device, vae.dtype), video_frames], dim=2)

                                # encode
                                vae.to(device)
                                y = vae.encode(padding_frames_pixels_values, device=device, tiled=tiled_vae, pbar=False).to(dtype)[0]

                                if mode == "multitalk":
                                    latent_motion_frames = y[:, :cur_motion_frames_latent_num] # C T H W
                                else:
                                    cond_ = cond_image if is_first_clip else cond_frame
                                    latent_motion_frames = vae.encode(cond_.to(device, vae.dtype), device=device, tiled=tiled_vae, pbar=False).to(dtype)[0]

                                vae.to(offload_device)

                                #motion_frame_index = cur_motion_frames_latent_num if mode == "infinitetalk" else 1
                                msk = torch.zeros(4, latent_frame_num, lat_h, lat_w, device=device, dtype=dtype)
                                msk[:, :1] = 1
                                y = torch.cat([msk, y]) # 4+C T H W
                                mm.soft_empty_cache()
                            else:
                                y = None
                                latent_motion_frames = noise[:, :1]

                            partial_humo_cond_input = partial_humo_cond_neg_input = partial_humo_audio = partial_humo_audio_neg = None
                            if humo_image_cond is not None:
                                partial_humo_cond_input = humo_image_cond[:, :latent_frame_num]
                                partial_humo_cond_neg_input = humo_image_cond_neg[:, :latent_frame_num]
                                if y is not None:
                                    partial_humo_cond_input[:, :1] = y[:, :1]
                                if humo_reference_count > 0:
                                    partial_humo_cond_input[:, -humo_reference_count:] = humo_image_cond[:, -humo_reference_count:]
                                    partial_humo_cond_neg_input[:, -humo_reference_count:] = humo_image_cond_neg[:, -humo_reference_count:]

                            if humo_audio is not None:
                                if is_first_clip:
                                    audio_embs = None

                                partial_humo_audio, _ = get_audio_emb_window(humo_audio, frame_num, frame0_idx=audio_start_idx)
                                #zero_audio_pad = torch.zeros(humo_reference_count, *partial_humo_audio.shape[1:], device=partial_humo_audio.device, dtype=partial_humo_audio.dtype)
                                partial_humo_audio[-humo_reference_count:] = 0
                                partial_humo_audio_neg = torch.zeros_like(partial_humo_audio, device=partial_humo_audio.device, dtype=partial_humo_audio.dtype)

                            if scheduler == "multitalk":
                                timesteps = list(np.linspace(1000, 1, steps, dtype=np.float32))
                                timesteps.append(0.)
                                timesteps = [torch.tensor([t], device=device) for t in timesteps]
                                timesteps = [timestep_transform(t, shift=shift, num_timesteps=1000) for t in timesteps]
                            else:
                                sample_scheduler, timesteps,_,_ = get_scheduler(scheduler, total_steps, start_step, end_step, shift, device, transformer.dim, flowedit_args, denoise_strength, sigmas=sigmas)
                                timesteps = [torch.tensor([float(t)], device=device) for t in timesteps] + [torch.tensor([0.], device=device)]

                            # sample videos
                            latent = noise

                            # injecting motion frames
                            if not is_first_clip and mode == "multitalk":
                                latent_motion_frames = latent_motion_frames.to(latent.dtype).to(device)
                                motion_add_noise = torch.randn(latent_motion_frames.shape, device=torch.device("cpu"), generator=seed_g).to(device).contiguous()
                                add_latent = add_noise(latent_motion_frames, motion_add_noise, timesteps[0])
                                latent[:, :add_latent.shape[1]] = add_latent

                            if offloaded:
                                # Load weights
                                if transformer.patched_linear and gguf_reader is None:
                                    load_weights(patcher.model.diffusion_model, patcher.model["sd"], weight_dtype, base_dtype=dtype, transformer_load_device=device, block_swap_args=block_swap_args)
                                elif gguf_reader is not None: #handle GGUF
                                    load_weights(transformer, patcher.model["sd"], base_dtype=dtype, transformer_load_device=device, patcher=patcher, gguf=True, reader=gguf_reader, block_swap_args=block_swap_args)
                                #blockswap init
                                init_blockswap(transformer, block_swap_args, model)

                            # Use the appropriate prompt for this section
                            if len(text_embeds["prompt_embeds"]) > 1:
                                prompt_index = min(iteration_count, len(text_embeds["prompt_embeds"]) - 1)
                                positive = [text_embeds["prompt_embeds"][prompt_index]]
                                log.info(f"Using prompt index: {prompt_index}")
                            else:
                                positive = text_embeds["prompt_embeds"]

                            # uni3c slices
                            if uni3c_embeds is not None:
                                vae.to(device)
                                # Pad original_images if needed
                                num_frames = original_images.shape[2]
                                required_frames = audio_end_idx - audio_start_idx
                                if audio_end_idx > num_frames:
                                    pad_len = audio_end_idx - num_frames
                                    last_frame = original_images[:, :, -1:].repeat(1, 1, pad_len, 1, 1)
                                    padded_images = torch.cat([original_images, last_frame], dim=2)
                                else:
                                    padded_images = original_images
                                render_latent = vae.encode(
                                    padded_images[:, :, audio_start_idx:audio_end_idx].to(device, vae.dtype),
                                    device=device, tiled=tiled_vae
                                ).to(dtype)

                                vae.to(offload_device)
                                uni3c_data['render_latent'] = render_latent

                            # unianimate slices
                            partial_unianim_data = None
                            if unianim_data is not None:
                                partial_dwpose = dwpose_data[:, :, latent_start_idx:latent_end_idx]
                                partial_unianim_data = {
                                    "dwpose": partial_dwpose,
                                    "random_ref": unianim_data["random_ref"],
                                    "strength": unianimate_poses["strength"],
                                    "start_percent": unianimate_poses["start_percent"],
                                    "end_percent": unianimate_poses["end_percent"]
                                }

                            # fantasy portrait slices
                            partial_fantasy_portrait_input = None
                            if fantasy_portrait_input is not None:
                                adapter_proj = fantasy_portrait_input["adapter_proj"]
                                if latent_end_idx > adapter_proj.shape[1]:
                                    pad_len = latent_end_idx - adapter_proj.shape[1]
                                    last_frame = adapter_proj[:, -1:, :, :].repeat(1, pad_len, 1, 1)
                                    padded_proj = torch.cat([adapter_proj, last_frame], dim=1)
                                else:
                                    padded_proj = adapter_proj
                                partial_fantasy_portrait_input = fantasy_portrait_input.copy()
                                partial_fantasy_portrait_input["adapter_proj"] = padded_proj[:, latent_start_idx:latent_end_idx]

                            mm.soft_empty_cache()
                            gc.collect()
                            # sampling loop
                            sampling_pbar = tqdm(total=len(timesteps)-1, desc=f"Sampling audio indices {audio_start_idx}-{audio_end_idx}", position=0, leave=True)
                            for i in range(len(timesteps)-1):
                                timestep = timesteps[i]
                                latent_model_input = latent.to(device)
                                if mode == "infinitetalk":
                                    if humo_image_cond is None or not is_first_clip:
                                        latent_model_input[:, :cur_motion_frames_latent_num] = latent_motion_frames

                                noise_pred, _, self.cache_state = predict_with_cfg(
                                    latent_model_input, cfg[min(i, len(timesteps)-1)], positive, text_embeds["negative_prompt_embeds"],
                                    timestep, i, y, clip_embeds, control_latents, None, partial_unianim_data, audio_proj, control_camera_latents, add_cond,
                                    cache_state=self.cache_state, multitalk_audio_embeds=audio_embs, fantasy_portrait_input=partial_fantasy_portrait_input,
                                    humo_image_cond=partial_humo_cond_input, humo_image_cond_neg=partial_humo_cond_neg_input, humo_audio=partial_humo_audio, humo_audio_neg=partial_humo_audio_neg,
                                    uni3c_data = uni3c_data)

                                if callback is not None:
                                    callback_latent = (latent_model_input.to(device) - noise_pred.to(device) * t.to(device) / 1000).detach().permute(1,0,2,3)
                                    callback(step_iteration_count, callback_latent, None, estimated_iterations*(len(timesteps)-1))
                                    del callback_latent

                                sampling_pbar.update(1)
                                step_iteration_count += 1

                                # update latent
                                if use_tsr:
                                    noise_pred = temporal_score_rescaling(noise_pred, latent, timestep, tsr_k, tsr_sigma)
                                if scheduler == "multitalk":
                                    noise_pred = -noise_pred
                                    dt = (timesteps[i] - timesteps[i + 1]) / 1000
                                    latent = latent + noise_pred * dt[:, None, None, None]
                                else:
                                    latent = sample_scheduler.step(noise_pred.unsqueeze(0), timestep, latent.unsqueeze(0).to(noise_pred.device), **scheduler_step_args)[0].squeeze(0)
                                del noise_pred, latent_model_input, timestep

                                # differential diffusion inpaint
                                if masks is not None:
                                    if i < len(timesteps) - 1:
                                        image_latent = add_noise(original_image.to(device), noise.to(device), timesteps[i+1])
                                        mask = masks[i].to(latent)
                                        latent = image_latent * mask + latent * (1-mask)

                                # injecting motion frames
                                if not is_first_clip and mode == "multitalk":
                                    latent_motion_frames = latent_motion_frames.to(latent.dtype).to(device)
                                    motion_add_noise = torch.randn(latent_motion_frames.shape, device=torch.device("cpu"), generator=seed_g).to(device).contiguous()
                                    add_latent = add_noise(latent_motion_frames, motion_add_noise, timesteps[i+1])
                                    latent[:, :add_latent.shape[1]] = add_latent
                                else:
                                    if humo_image_cond is None or not is_first_clip:
                                        latent[:, :cur_motion_frames_latent_num] = latent_motion_frames

                            del noise, latent_motion_frames
                            if offload:
                                offload_transformer(transformer)
                                offloaded = True
                            if humo_image_cond is not None and humo_reference_count > 0:
                                latent = latent[:,:-humo_reference_count]
                            vae.to(device)
                            videos = vae.decode(latent.unsqueeze(0).to(device, vae.dtype), device=device, tiled=tiled_vae, pbar=False)[0].cpu()

                            vae.to(offload_device)

                            sampling_pbar.close()

                            # optional color correction (less relevant for InfiniteTalk)
                            if colormatch != "disabled":
                                videos = videos.permute(1, 2, 3, 0).float().numpy()
                                from color_matcher import ColorMatcher
                                cm = ColorMatcher()
                                cm_result_list = []
                                for img in videos:
                                    if mode == "multitalk":
                                        cm_result = cm.transfer(src=img, ref=original_images[0].permute(1, 2, 3, 0).squeeze(0).cpu().float().numpy(), method=colormatch)
                                    else:
                                        cm_result = cm.transfer(src=img, ref=cond_image[0].permute(1, 2, 3, 0).squeeze(0).cpu().float().numpy(), method=colormatch)
                                    cm_result_list.append(torch.from_numpy(cm_result).to(vae.dtype))

                                videos = torch.stack(cm_result_list, dim=0).permute(3, 0, 1, 2)

                            # optionally save generated samples to disk
                            if output_path:
                                video_np = videos.clamp(-1.0, 1.0).add(1.0).div(2.0).mul(255).cpu().float().numpy().transpose(1, 2, 3, 0).astype('uint8')
                                num_frames_to_save = video_np.shape[0] if is_first_clip else video_np.shape[0] - cur_motion_frames_num
                                log.info(f"Saving {num_frames_to_save} generated frames to {output_path}")
                                start_idx = 0 if is_first_clip else cur_motion_frames_num
                                for i in range(start_idx, video_np.shape[0]):
                                    im = Image.fromarray(video_np[i])
                                    im.save(os.path.join(output_path, f"frame_{img_counter:05d}.png"))
                                    img_counter += 1
                            else:
                                gen_video_list.append(videos if is_first_clip else videos[:, cur_motion_frames_num:])

                            current_condframe_index += 1
                            iteration_count += 1

                            # decide whether is done
                            if arrive_last_frame:
                                break

                            # update next condition frames
                            is_first_clip = False
                            cur_motion_frames_num = motion_frame

                            cond_ = videos[:, -cur_motion_frames_num:].unsqueeze(0)
                            if mode == "infinitetalk":
                                cond_frame = cond_
                            else:
                                cond_image = cond_

                            del videos, latent

                            # Repeat audio emb
                            if multitalk_embeds is not None:
                                audio_start_idx += (frame_num - cur_motion_frames_num - humo_reference_count)
                                audio_end_idx = audio_start_idx + clip_length
                                if audio_end_idx >= len(audio_embedding[0]):
                                    arrive_last_frame = True
                                    miss_lengths = []
                                    source_frames = []
                                    for human_inx in range(human_num):
                                        source_frame = len(audio_embedding[human_inx])
                                        source_frames.append(source_frame)
                                        if audio_end_idx >= len(audio_embedding[human_inx]):
                                            print(f"Audio embedding for subject {human_inx} not long enough: {len(audio_embedding[human_inx])}, need {audio_end_idx}, padding...")
                                            miss_length = audio_end_idx - len(audio_embedding[human_inx]) + 3
                                            print(f"Padding length: {miss_length}")
                                            if encoded_silence is not None:
                                                add_audio_emb = encoded_silence[-1*miss_length:]
                                            else:
                                                add_audio_emb = torch.flip(audio_embedding[human_inx][-1*miss_length:], dims=[0])
                                            audio_embedding[human_inx] = torch.cat([audio_embedding[human_inx], add_audio_emb.to(device, dtype)], dim=0)
                                            miss_lengths.append(miss_length)
                                        else:
                                            miss_lengths.append(0)
                                if mode == "infinitetalk" and current_condframe_index >= original_images.shape[2]:
                                    last_frame = original_images[:, :, -1:, :, :]
                                    miss_length   = 1
                                    original_images = torch.cat([original_images, last_frame.repeat(1, 1, miss_length, 1, 1)], dim=2)

                        if not output_path:
                            gen_video_samples = torch.cat(gen_video_list, dim=1)
                        else:
                            gen_video_samples = torch.zeros(3, 1, 64, 64) # dummy output

                        if force_offload:
                            if not model["auto_cpu_offload"]:
                                offload_transformer(transformer)
                        try:
                            print_memory(device)
                            torch.cuda.reset_peak_memory_stats(device)
                        except:
                            pass
                        return {"video": gen_video_samples.permute(1, 2, 3, 0), "output_path": output_path},
                    # region framepack loop
                    elif framepack:
                        framepack_out = []
                        ref_motion_image = None
                        #infer_frames = image_embeds["num_frames"]
                        infer_frames = s2v_audio_embeds.get("frame_window_size", 80)
                        motion_frames = infer_frames - 7 #73 default
                        lat_motion_frames = (motion_frames + 3) // 4
                        lat_target_frames = (infer_frames + 3 + motion_frames) // 4 - lat_motion_frames

                        step_iteration_count = 0
                        total_frames = s2v_audio_input.shape[-1]

                        s2v_motion_frames = [motion_frames, lat_motion_frames]

                        noise = torch.randn( #C, T, H, W
                            48 if is_5b else 16,
                                lat_target_frames,
                                target_shape[2],
                                target_shape[3],
                                dtype=torch.float32,
                                generator=seed_g,
                                device=torch.device("cpu"))

                        seq_len = math.ceil((noise.shape[2] * noise.shape[3]) / 4 * noise.shape[1])

                        if ref_motion_image is None:
                            ref_motion_image = torch.zeros(
                                [1, 3, motion_frames, latent.shape[2]*vae_upscale_factor, latent.shape[3]*vae_upscale_factor],
                                dtype=vae.dtype,
                                device=device)
                        videos_last_frames = ref_motion_image

                        if s2v_pose is not None:
                            pose_cond_list = []
                            for r in range(s2v_num_repeat):
                                pose_start = r * (infer_frames // 4)
                                pose_end = pose_start + (infer_frames // 4)

                                cond_lat = s2v_pose[:, :, pose_start:pose_end]

                                pad_len = (infer_frames // 4) - cond_lat.shape[2]
                                if pad_len > 0:
                                    pad = -torch.ones(cond_lat.shape[0], cond_lat.shape[1], pad_len, cond_lat.shape[3], cond_lat.shape[4], device=cond_lat.device, dtype=cond_lat.dtype)
                                    cond_lat = torch.cat([cond_lat, pad], dim=2)
                                pose_cond_list.append(cond_lat.cpu())

                        log.info(f"Sampling {total_frames} frames in {s2v_num_repeat} windows, at {latent.shape[3]*vae_upscale_factor}x{latent.shape[2]*vae_upscale_factor} with {steps} steps")
                        # sample
                        for r in range(s2v_num_repeat):

                            mm.soft_empty_cache()
                            gc.collect()
                            if ref_motion_image is not None:
                                vae.to(device)
                                ref_motion = vae.encode(ref_motion_image.to(vae.dtype), device=device, pbar=False).to(dtype)[0]

                                vae.to(offload_device)

                            left_idx = r * infer_frames
                            right_idx = r * infer_frames + infer_frames

                            s2v_audio_input_slice = s2v_audio_input[..., left_idx:right_idx]
                            if s2v_audio_input_slice.shape[-1] < (right_idx - left_idx):
                                pad_len = (right_idx - left_idx) - s2v_audio_input_slice.shape[-1]
                                pad_shape = list(s2v_audio_input_slice.shape)
                                pad_shape[-1] = pad_len
                                pad = torch.zeros(pad_shape, device=s2v_audio_input_slice.device, dtype=s2v_audio_input_slice.dtype)
                                log.info(f"Padding s2v_audio_input_slice from {s2v_audio_input_slice.shape[-1]} to {right_idx - left_idx}")
                                s2v_audio_input_slice = torch.cat([s2v_audio_input_slice, pad], dim=-1)

                            if ref_motion_image is not None:
                                input_motion_latents = ref_motion.clone().unsqueeze(0)
                            else:
                                input_motion_latents = None

                            s2v_pose_slice = None
                            if s2v_pose is not None:
                                s2v_pose_slice = pose_cond_list[r].to(device)

                            sample_scheduler, timesteps,_,_ = get_scheduler(scheduler, total_steps, start_step, end_step, shift, device, transformer.dim, flowedit_args, denoise_strength, sigmas=sigmas)

                            latent = noise.to(device)
                            for i, t in enumerate(tqdm(timesteps, desc=f"Sampling audio indices {left_idx}-{right_idx}", position=0)):
                                latent_model_input = latent.to(device)
                                timestep = torch.tensor([t]).to(device)
                                noise_pred, _, self.cache_state = predict_with_cfg(
                                    latent_model_input,
                                    cfg[idx],
                                    text_embeds["prompt_embeds"],
                                    text_embeds["negative_prompt_embeds"],
                                    timestep, idx, image_cond, clip_fea, control_latents, vace_data, unianim_data, audio_proj, control_camera_latents, add_cond,
                                    cache_state=self.cache_state, fantasy_portrait_input=fantasy_portrait_input, mtv_motion_tokens=mtv_motion_tokens,
                                    s2v_audio_input=s2v_audio_input_slice, s2v_ref_motion=input_motion_latents, s2v_motion_frames=s2v_motion_frames, s2v_pose=s2v_pose_slice)

                                latent = sample_scheduler.step(
                                        noise_pred.unsqueeze(0), timestep, latent.unsqueeze(0),
                                        **scheduler_step_args)[0].squeeze(0)
                                if callback is not None:
                                    callback_latent = (latent_model_input.to(device) - noise_pred.to(device) * t.to(device) / 1000).detach().permute(1,0,2,3)
                                    callback(step_iteration_count, callback_latent, None, s2v_num_repeat*(len(timesteps)))
                                    del callback_latent
                                step_iteration_count += 1
                                del latent_model_input, noise_pred


                            vae.to(device)
                            decode_latents = torch.cat([ref_motion.unsqueeze(0), latent.unsqueeze(0)], dim=2)
                            image = vae.decode(decode_latents.to(device, vae.dtype), device=device, pbar=False)[0]
                            del decode_latents
                            image = image.unsqueeze(0)[:, :, -infer_frames:]
                            if r == 0:
                                image = image[:, :, 3:]

                            framepack_out.append(image.cpu())

                            overlap_frames_num = min(motion_frames, image.shape[2])

                            videos_last_frames = torch.cat([
                                videos_last_frames[:, :, overlap_frames_num:],
                                image[:, :, -overlap_frames_num:]], dim=2).to(device, vae.dtype)

                            ref_motion_image = videos_last_frames

                        vae.to(offload_device)

                        mm.soft_empty_cache()
                        gen_video_samples = torch.cat(framepack_out, dim=2).squeeze(0).permute(1, 2, 3, 0)

                        if force_offload:
                            if not model["auto_cpu_offload"]:
                                offload_transformer(transformer)
                        try:
                            print_memory(device)
                            torch.cuda.reset_peak_memory_stats(device)
                        except:
                            pass
                        return {"video": gen_video_samples},
                    # region wananimate loop
                    elif wananimate_loop:
                        # calculate frame counts
                        total_frames = num_frames
                        refert_num = 1

                        real_clip_len = frame_window_size - refert_num
                        last_clip_num = (total_frames - refert_num) % real_clip_len
                        extra = 0 if last_clip_num == 0 else real_clip_len - last_clip_num
                        target_len = total_frames + extra
                        estimated_iterations = target_len // real_clip_len
                        target_latent_len = (target_len - 1) // 4 + estimated_iterations
                        latent_window_size = (frame_window_size - 1) // 4 + 1

                        from .utils import tensor_pingpong_pad

                        ref_latent = image_embeds.get("ref_latent", None)
                        ref_images = image_embeds.get("ref_image", None)
                        bg_images = image_embeds.get("bg_images", None)
                        pose_images = image_embeds.get("pose_images", None)

                        current_ref_images = face_images = face_images_in = None

                        if wananim_face_pixels is not None:
                            face_images = tensor_pingpong_pad(wananim_face_pixels, target_len)
                            log.info(f"WanAnimate: Face input {wananim_face_pixels.shape} padded to shape {face_images.shape}")
                        if wananim_ref_masks is not None:
                            ref_masks_in = tensor_pingpong_pad(wananim_ref_masks, target_latent_len)
                            log.info(f"WanAnimate: Ref masks {wananim_ref_masks.shape} padded to shape {ref_masks_in.shape}")
                        if bg_images is not None:
                            bg_images_in = tensor_pingpong_pad(bg_images, target_len)
                            log.info(f"WanAnimate: BG images {bg_images.shape} padded to shape {bg_images.shape}")
                        if pose_images is not None:
                            pose_images_in = tensor_pingpong_pad(pose_images, target_len)
                            log.info(f"WanAnimate: Pose images {pose_images.shape} padded to shape {pose_images_in.shape}")

                        # init variables
                        offloaded = False

                        colormatch = image_embeds.get("colormatch", "disabled")
                        output_path = image_embeds.get("output_path", "")
                        offload = image_embeds.get("force_offload", False)

                        lat_h, lat_w = noise.shape[2], noise.shape[3]
                        start = start_latent = img_counter = step_iteration_count = iteration_count = 0
                        end = frame_window_size
                        end_latent = latent_window_size


                        callback = prepare_callback(patcher, estimated_iterations)
                        log.info(f"Sampling {total_frames} frames in {estimated_iterations} windows, at {latent.shape[3]*vae_upscale_factor}x{latent.shape[2]*vae_upscale_factor} with {steps} steps")

                        # outer WanAnimate loop
                        gen_video_list = []
                        while True:
                            if start + refert_num >= total_frames:
                                break

                            mm.soft_empty_cache()

                            mask_reft_len = 0 if start == 0 else refert_num

                            self.cache_state = [None, None]

                            noise = torch.randn(16, latent_window_size + 1, lat_h, lat_w, dtype=torch.float32, device=torch.device("cpu"), generator=seed_g).to(device)
                            seq_len = math.ceil((noise.shape[2] * noise.shape[3]) / 4 * noise.shape[1])

                            if current_ref_images is not None or bg_images is not None or ref_latent is not None:
                                if offload:
                                    offload_transformer(transformer)
                                    offloaded = True
                                vae.to(device)
                                if wananim_ref_masks is not None:
                                    msk = ref_masks_in[:, start_latent:end_latent].to(device, dtype)
                                else:
                                    msk = torch.zeros(4, latent_window_size, lat_h, lat_w, device=device, dtype=dtype)
                                if bg_images is not None:
                                    bg_image_slice = bg_images_in[:, start:end].to(device)
                                else:
                                    bg_image_slice = torch.zeros(3, frame_window_size-refert_num, lat_h * 8, lat_w * 8, device=device, dtype=vae.dtype)
                                if mask_reft_len == 0:
                                    temporal_ref_latents = vae.encode([bg_image_slice], device,tiled=tiled_vae)[0]
                                else:
                                    concatenated = torch.cat([current_ref_images.to(device, dtype=vae.dtype), bg_image_slice[:, mask_reft_len:]], dim=1)
                                    temporal_ref_latents = vae.encode([concatenated.to(device, vae.dtype)], device,tiled=tiled_vae, pbar=False)[0]
                                    msk[:, :mask_reft_len] = 1

                                if msk.shape[1] != temporal_ref_latents.shape[1]:
                                    if temporal_ref_latents.shape[1] < msk.shape[1]:
                                        pad_len = msk.shape[1] - temporal_ref_latents.shape[1]
                                        pad_tensor = temporal_ref_latents[:, -1:].repeat(1, pad_len, 1, 1)
                                        temporal_ref_latents = torch.cat([temporal_ref_latents, pad_tensor], dim=1)
                                    else:
                                        temporal_ref_latents = temporal_ref_latents[:, :msk.shape[1]]

                                if ref_latent is not None:
                                    temporal_ref_latents = torch.cat([msk, temporal_ref_latents], dim=0) # 4+C T H W
                                    image_cond_in = torch.cat([ref_latent.to(device), temporal_ref_latents], dim=1) # 4+C T+trefs H W
                                    del temporal_ref_latents, msk, bg_image_slice
                                else:
                                    image_cond_in = torch.cat([torch.tile(torch.zeros_like(noise[:1]), [4, 1, 1, 1]), torch.zeros_like(noise)], dim=0).to(device)
                            else:
                                image_cond_in = torch.cat([torch.tile(torch.zeros_like(noise[:1]), [4, 1, 1, 1]), torch.zeros_like(noise)], dim=0).to(device)

                            pose_input_slice = None
                            if pose_images is not None:
                                vae.to(device)
                                pose_image_slice = pose_images_in[:, start:end].to(device)
                                pose_input_slice = vae.encode([pose_image_slice], device,tiled=tiled_vae, pbar=False).to(dtype)
                            
                            vae.to(offload_device)

                            if wananim_face_pixels is None and wananim_ref_masks is not None:
                                face_images_in = torch.zeros(1, 3, frame_window_size, 512, 512, device=device, dtype=torch.float32)
                            elif wananim_face_pixels is not None:
                                face_images_in = face_images[:, :, start:end].to(device, torch.float32) if face_images is not None else None

                            if samples is not None:
                                input_samples = samples["samples"]
                                if input_samples is not None:
                                    input_samples = input_samples.squeeze(0).to(noise)
                                    # Check if we have enough frames in input_samples
                                    if latent_end_idx > input_samples.shape[1]:
                                        # We need more frames than available - pad the input_samples at the end
                                        pad_length = latent_end_idx - input_samples.shape[1]
                                        last_frame = input_samples[:, -1:].repeat(1, pad_length, 1, 1)
                                        input_samples = torch.cat([input_samples, last_frame], dim=1)
                                    input_samples = input_samples[:, latent_start_idx:latent_end_idx]
                                    if noise_mask is not None:
                                        original_image = input_samples.to(device)

                                    assert input_samples.shape[1] == noise.shape[1], f"Slice mismatch: {input_samples.shape[1]} vs {noise.shape[1]}"

                                    if add_noise_to_samples:
                                        latent_timestep = timesteps[0]
                                        noise = noise * latent_timestep / 1000 + (1 - latent_timestep / 1000) * input_samples
                                    else:
                                        noise = input_samples

                                # diff diff prep
                                noise_mask = samples.get("noise_mask", None)
                                if noise_mask is not None:
                                    if len(noise_mask.shape) == 4:
                                        noise_mask = noise_mask.squeeze(1)
                                    if noise_mask.shape[0] < noise.shape[1]:
                                        noise_mask = noise_mask.repeat(noise.shape[1] // noise_mask.shape[0], 1, 1)
                                    else:
                                        noise_mask = noise_mask[start_latent:end_latent]
                                    noise_mask = torch.nn.functional.interpolate(
                                        noise_mask.unsqueeze(0).unsqueeze(0),  # Add batch and channel dims [1,1,T,H,W]
                                        size=(noise.shape[1], noise.shape[2], noise.shape[3]),
                                        mode='trilinear',
                                        align_corners=False
                                    ).repeat(1, noise.shape[0], 1, 1, 1)

                                    thresholds = torch.arange(len(timesteps), dtype=original_image.dtype) / len(timesteps)
                                    thresholds = thresholds.reshape(-1, 1, 1, 1, 1).to(device)
                                    masks = (1-noise_mask.repeat(len(timesteps), 1, 1, 1, 1).to(device)) > thresholds

                            sample_scheduler, timesteps,_,_ = get_scheduler(scheduler, total_steps, start_step, end_step, shift, device, transformer.dim, flowedit_args, denoise_strength, sigmas=sigmas)

                            # sample videos
                            latent = noise

                            if offloaded:
                                # Load weights
                                if transformer.patched_linear and gguf_reader is None:
                                    load_weights(patcher.model.diffusion_model, patcher.model["sd"], weight_dtype, base_dtype=dtype, transformer_load_device=device, block_swap_args=block_swap_args)
                                elif gguf_reader is not None: #handle GGUF
                                    load_weights(transformer, patcher.model["sd"], base_dtype=dtype, transformer_load_device=device, patcher=patcher, gguf=True, reader=gguf_reader, block_swap_args=block_swap_args)
                                #blockswap init
                                init_blockswap(transformer, block_swap_args, model)

                            # Use the appropriate prompt for this section
                            if len(text_embeds["prompt_embeds"]) > 1:
                                prompt_index = min(iteration_count, len(text_embeds["prompt_embeds"]) - 1)
                                positive = [text_embeds["prompt_embeds"][prompt_index]]
                                log.info(f"Using prompt index: {prompt_index}")
                            else:
                                positive = text_embeds["prompt_embeds"]

                            # uni3c slices
                            uni3c_data_input = None
                            if uni3c_embeds is not None:
                                render_latent = uni3c_embeds["render_latent"][:,:,start_latent:end_latent].to(device)
                                if render_latent.shape[2] < noise.shape[1]:
                                    render_latent = torch.nn.functional.interpolate(render_latent, size=(noise.shape[1], noise.shape[2], noise.shape[3]), mode='trilinear', align_corners=False)
                                uni3c_data_input = {"render_latent": render_latent}
                                for k in uni3c_data:
                                    if k != "render_latent":
                                        uni3c_data_input[k] = uni3c_data[k]

                            mm.soft_empty_cache()
                            gc.collect()
                            # inner WanAnimate sampling loop
                            sampling_pbar = tqdm(total=len(timesteps), desc=f"Frames {start}-{end}", position=0, leave=True)
                            for i in range(len(timesteps)):
                                timestep = timesteps[i]
                                latent_model_input = latent.to(device)

                                noise_pred, _, self.cache_state = predict_with_cfg(
                                    latent_model_input, cfg[min(i, len(timesteps)-1)], positive, text_embeds["negative_prompt_embeds"],
                                    timestep, i, cache_state=self.cache_state, image_cond=image_cond_in, clip_fea=clip_fea, wananim_face_pixels=face_images_in,
                                    wananim_pose_latents=pose_input_slice, uni3c_data=uni3c_data_input,
                                 )
                                if callback is not None:
                                    callback_latent = (latent_model_input.to(device) - noise_pred.to(device) * t.to(device) / 1000).detach().permute(1,0,2,3)
                                    callback(step_iteration_count, callback_latent, None, estimated_iterations*(len(timesteps)))
                                    del callback_latent

                                sampling_pbar.update(1)
                                step_iteration_count += 1

                                if use_tsr:
                                    noise_pred = temporal_score_rescaling(noise_pred, latent, timestep, tsr_k, tsr_sigma)

                                latent = sample_scheduler.step(noise_pred.unsqueeze(0), timestep, latent.unsqueeze(0).to(noise_pred.device), **scheduler_step_args)[0].squeeze(0)
                                del noise_pred, latent_model_input, timestep

                                # differential diffusion inpaint
                                if masks is not None:
                                    if i < len(timesteps) - 1:
                                        image_latent = add_noise(original_image.to(device), noise.to(device), timesteps[i+1])
                                        mask = masks[i].to(latent)
                                        latent = image_latent * mask + latent * (1-mask)

                            del noise
                            if offload:
                                offload_transformer(transformer)
                                offloaded = True

                            vae.to(device)
                            videos = vae.decode(latent[:, 1:].unsqueeze(0).to(device, vae.dtype), device=device, tiled=tiled_vae, pbar=False)[0].cpu()
                            del latent

                            if start != 0:
                                videos = videos[:, refert_num:]

                            sampling_pbar.close()

                            # optional color correction
                            if colormatch != "disabled":
                                videos = videos.permute(1, 2, 3, 0).float().numpy()
                                from color_matcher import ColorMatcher
                                cm = ColorMatcher()
                                cm_result_list = []
                                for img in videos:
                                    cm_result = cm.transfer(src=img, ref=ref_images.permute(1, 2, 3, 0).squeeze(0).cpu().float().numpy(), method=colormatch)
                                    cm_result_list.append(torch.from_numpy(cm_result).to(vae.dtype))
                                videos = torch.stack(cm_result_list, dim=0).permute(3, 0, 1, 2)
                                del cm_result_list

                            current_ref_images = videos[:, -refert_num:].clone().detach()

                            # optionally save generated samples to disk
                            if output_path:
                                video_np = videos.clamp(-1.0, 1.0).add(1.0).div(2.0).mul(255).cpu().float().numpy().transpose(1, 2, 3, 0).astype('uint8')
                                num_frames_to_save = video_np.shape[0] if is_first_clip else video_np.shape[0] - cur_motion_frames_num
                                log.info(f"Saving {num_frames_to_save} generated frames to {output_path}")
                                start_idx = 0 if is_first_clip else cur_motion_frames_num
                                for i in range(start_idx, video_np.shape[0]):
                                    im = Image.fromarray(video_np[i])
                                    im.save(os.path.join(output_path, f"frame_{img_counter:05d}.png"))
                                    img_counter += 1
                            else:
                                gen_video_list.append(videos)

                            del videos

                            iteration_count += 1
                            start += frame_window_size - refert_num
                            end += frame_window_size - refert_num
                            start_latent += latent_window_size - ((refert_num - 1)// 4 + 1)
                            end_latent += latent_window_size - ((refert_num - 1)// 4 + 1)

                        if not output_path:
                            gen_video_samples = torch.cat(gen_video_list, dim=1)
                        else:
                            gen_video_samples = torch.zeros(3, 1, 64, 64) # dummy output

                        if force_offload:
                            vae.to(offload_device)
                            if not model["auto_cpu_offload"]:
                                offload_transformer(transformer)
                        try:
                            print_memory(device)
                            torch.cuda.reset_peak_memory_stats(device)
                        except:
                            pass
                        return {"video": gen_video_samples.permute(1, 2, 3, 0), "output_path": output_path},

                    #region normal inference
                    else:
                        noise_pred, noise_pred_ovi, self.cache_state = predict_with_cfg(
                            latent_model_input, 
                            cfg[idx], text_embeds["prompt_embeds"], text_embeds["negative_prompt_embeds"],
                            timestep, idx, image_cond, clip_fea, control_latents, vace_data, unianim_data, audio_proj, control_camera_latents, add_cond,
                            cache_state=self.cache_state, fantasy_portrait_input=fantasy_portrait_input, multitalk_audio_embeds=multitalk_audio_embeds, mtv_motion_tokens=mtv_motion_tokens, s2v_audio_input=s2v_audio_input,
                            humo_image_cond=humo_image_cond, humo_image_cond_neg=humo_image_cond_neg, humo_audio=humo_audio, humo_audio_neg=humo_audio_neg,
                            wananim_face_pixels=wananim_face_pixels, wananim_pose_latents=wananim_pose_latents, uni3c_data = uni3c_data, latent_model_input_ovi=latent_model_input_ovi, flashvsr_LQ_latent=flashvsr_LQ_latent,
                        )
                        if bidirectional_sampling:
                            noise_pred_flipped, _,self.cache_state = predict_with_cfg(
                            latent_model_input_flipped,
                            cfg[idx], text_embeds["prompt_embeds"], text_embeds["negative_prompt_embeds"],
                            timestep, idx, image_cond, clip_fea, control_latents, vace_data, unianim_data, audio_proj, control_camera_latents, add_cond,
                            cache_state=self.cache_state, fantasy_portrait_input=fantasy_portrait_input, mtv_motion_tokens=mtv_motion_tokens,reverse_time=True)

                    if latent_shift_loop:
                        #reverse latent shift
                        if latent_shift_start_percent <= current_step_percentage <= latent_shift_end_percent:
                            noise_pred = torch.cat([noise_pred[:, latent_video_length - shift_idx:]] + [noise_pred[:, :latent_video_length - shift_idx]], dim=1)
                            shift_idx = (shift_idx + latent_skip) % latent_video_length


                    if flowedit_args is None:
                        latent = latent.to(intermediate_device)

                        if use_tsr:
                            noise_pred = temporal_score_rescaling(noise_pred, latent, timestep, tsr_k, tsr_sigma)

                        if len(timestep.shape) != 1 and not is_pusa: #5b
                            # all_indices is a list of indices to skip
                            total_indices = list(range(latent.shape[1]))
                            process_indices = [i for i in total_indices if i not in all_indices]
                            if process_indices:
                                latent_to_process = latent[:, process_indices]
                                noise_pred_to_process = noise_pred[:, process_indices]
                                latent_slice = sample_scheduler.step(
                                    noise_pred_to_process.unsqueeze(0),
                                    orig_timestep,
                                    latent_to_process.unsqueeze(0),
                                    **scheduler_step_args
                                )[0].squeeze(0)
                            # Reconstruct the latent tensor: keep skipped indices as-is, update others
                            new_latent = []
                            for i in total_indices:
                                if i in all_indices:
                                    new_latent.append(latent[:, i:i+1])
                                else:
                                    j = process_indices.index(i)
                                    new_latent.append(latent_slice[:, j:j+1])
                            latent = torch.cat(new_latent, dim=1)
                        else:
                            latent = sample_scheduler.step(
                                noise_pred[:, :orig_noise_len].unsqueeze(0) if recammaster is not None or mocha_embeds is not None else noise_pred.unsqueeze(0),
                                timestep,
                                latent[:, :orig_noise_len].unsqueeze(0) if recammaster is not None or mocha_embeds is not None else latent.unsqueeze(0),
                                **scheduler_step_args)[0].squeeze(0)
                            if noise_pred_flipped is not None:
                                latent_backwards = sample_scheduler_flipped.step(
                                    noise_pred_flipped.unsqueeze(0),
                                    timestep,
                                    latent_flipped.unsqueeze(0),
                                    **scheduler_step_args)[0].squeeze(0)
                                latent_backwards = torch.flip(latent_backwards, dims=[1])
                                latent = latent * 0.5 + latent_backwards * 0.5
                        
                        if latent_ovi is not None:
                            latent_ovi = sample_scheduler_ovi.step(noise_pred_ovi.unsqueeze(0), t, latent_ovi.to(device).unsqueeze(0), **scheduler_step_args)[0].squeeze(0)

                        #InfiniteTalk first frame handling
                        if (extra_latents is not None
                            and not multitalk_sampling
                            and transformer.multitalk_model_type=="InfiniteTalk"):
                            for entry in extra_latents:
                                add_index = entry["index"]
                                num_extra_frames = entry["samples"].shape[2]
                                latent[:, add_index:add_index+num_extra_frames] = entry["samples"].to(latent)

                        # differential diffusion inpaint
                        if masks is not None:
                            if idx < len(timesteps) - 1:
                                noise_timestep = timesteps[idx+1]
                                image_latent = sample_scheduler.scale_noise(
                                    original_image.to(device), torch.tensor([noise_timestep]), noise.to(device)
                                )
                                mask = masks[idx].to(latent)
                                latent = image_latent * mask + latent * (1-mask)

                        if freeinit_args is not None:
                            current_latent = latent.clone()

                        if callback is not None:
                            if recammaster is not None or mocha_embeds is not None:
                                callback_latent = (latent_model_input[:, :orig_noise_len].to(device) - noise_pred[:, :orig_noise_len].to(device) * t.to(device) / 1000).detach()
                            #elif phantom_latents is not None:
                            #    callback_latent = (latent_model_input[:,:-phantom_latents.shape[1]].to(device) - noise_pred[:,:-phantom_latents.shape[1]].to(device) * t.to(device) / 1000).detach()
                            elif humo_reference_count > 0:
                                callback_latent = (latent_model_input[:,:-humo_reference_count].to(device) - noise_pred[:,:-humo_reference_count].to(device) * t.to(device) / 1000).detach()
                            elif "rcm" in sample_scheduler.__class__.__name__.lower():
                                callback_latent = (latent_model_input.to(device) - noise_pred.to(device) * t.to(device)).detach()
                            else:
                                callback_latent = (latent_model_input.to(device) - noise_pred.to(device) * t.to(device) / 1000).detach()
                            callback(idx, callback_latent.permute(1,0,2,3), None, len(timesteps))
                        else:
                            pbar.update(1)
                    else:
                        if callback is not None:
                            callback_latent = (zt_tgt.to(device) - vt_tgt.to(device) * t.to(device) / 1000).detach()
                            callback(idx, callback_latent.permute(1,0,2,3), None, len(timesteps))
                        else:
                            pbar.update(1)
            except Exception as e:
                log.error(f"Error during sampling: {e}")
                if force_offload:
                    if not model["auto_cpu_offload"]:
                        offload_transformer(transformer)
                raise e

        if phantom_latents is not None:
            latent = latent[:,:-phantom_latents.shape[1]]
        if humo_reference_count > 0:
            latent = latent[:,:-humo_reference_count]

        cache_states = None
        if cache_args is not None:
            cache_report(transformer, cache_args)
            if end_step != -1 and end_step < total_steps:
                cache_states = {
                    "cache_state": self.cache_state,
                    "easycache_state": transformer.easycache_state,
                    "teacache_state": transformer.teacache_state,
                    "magcache_state": transformer.magcache_state,
                }

        if force_offload:
            if not model["auto_cpu_offload"]:
                offload_transformer(transformer)

        try:
            print_memory(device)
            #torch.cuda.memory._dump_snapshot("wanvideowrapper_memory_dump.pt")
            #torch.cuda.memory._record_memory_history(enabled=None)
            torch.cuda.reset_peak_memory_stats(device)
        except:
            pass
        return ({
            "samples": latent.unsqueeze(0).cpu(),
            "looped": is_looped,
            "end_image": end_image if not fun_or_fl2v_model else None,
            "has_ref": has_ref,
            "drop_last": drop_last,
            "generator_state": seed_g.get_state(),
            "original_image": original_image.cpu() if original_image is not None else None,
            "cache_states": cache_states,
            "latent_ovi_audio": latent_ovi.unsqueeze(0).transpose(1, 2).cpu() if latent_ovi is not None else None,
            "flashvsr_LQ_images": LQ_images,
        },{
            "samples": callback_latent.unsqueeze(0).cpu() if callback is not None else None,
        })


NODE_CLASS_MAPPINGS = {
    "WanVideoSampler": WanVideoSampler,
    }
NODE_DISPLAY_NAME_MAPPINGS = {
    "WanVideoSampler": "WanVideo Sampler",
}<|MERGE_RESOLUTION|>--- conflicted
+++ resolved
@@ -323,13 +323,8 @@
             shot_attention_cfg = dict(model_shot_cfg)
             shot_attention_cfg.setdefault("enabled", True)
             shot_attention_cfg["mode"] = "firstk"
-<<<<<<< HEAD
-            shot_attention_cfg.setdefault("mask_type", "id")
-            shot_attention_cfg.setdefault("backend", "auto")
-=======
             shot_attention_cfg.setdefault("mask_type", "none")
             shot_attention_cfg.setdefault("backend", "full")
->>>>>>> df35c24f
             shot_attention_cfg.setdefault("global_token_ratio_or_number", 1.0)
             shot_mask_type = shot_attention_cfg.get("mask_type")
 
