--- conflicted
+++ resolved
@@ -307,54 +307,31 @@
     vid_shot = shot_indices.repeat_interleave(spatial_tokens, dim=1)
 
     global_mask = torch.zeros(text_context_length, dtype=torch.bool, device=device)
-<<<<<<< HEAD
-    g0, g1 = positions["global"]
-    g0 = max(0, min(text_context_length, g0))
-    g1 = max(0, min(text_context_length, g1))
-    if g0 < g1:
-        global_mask[g0:g1] = True
-=======
     g0_raw, g1_raw = positions["global"]
     g0 = max(0, min(text_context_length, int(g0_raw)))
     g1 = max(0, min(text_context_length, int(g1_raw)))
     if text_context_length > 0:
         end_inclusive = min(text_context_length, g1 + 1)
         global_mask[g0:end_inclusive] = True
->>>>>>> df35c24f
 
     if len(shot_ranges) > 0:
         shot_table = torch.zeros(len(shot_ranges), text_context_length, dtype=torch.bool, device=device)
         for sid, (s0, s1) in enumerate(shot_ranges):
-<<<<<<< HEAD
-            s0 = max(0, min(text_context_length, s0))
-            s1 = max(0, min(text_context_length, s1))
-            if s0 < s1:
-                shot_table[sid, s0:s1] = True
-=======
             s0 = max(0, min(text_context_length, int(s0)))
             s1 = max(0, min(text_context_length, int(s1)))
             end_inclusive = min(text_context_length, s1 + 1)
             shot_table[sid, s0:end_inclusive] = True
->>>>>>> df35c24f
         allow = shot_table[vid_shot]
         allow = allow | global_mask.view(1, 1, text_context_length)
     else:
         allow = global_mask.view(1, 1, text_context_length)
 
-<<<<<<< HEAD
-    max_end = max([positions["global"][1]] + [end for _, end in shot_ranges])
-    max_end = max(0, min(text_context_length, max_end))
-    pad_mask = torch.zeros(text_context_length, dtype=torch.bool, device=device)
-    if max_end < text_context_length:
-        pad_mask[max_end:] = True
-=======
     max_end_raw = max([positions["global"][1]] + [end for _, end in shot_ranges])
     max_end = max(0, min(text_context_length, int(max_end_raw)))
     pad_mask = torch.zeros(text_context_length, dtype=torch.bool, device=device)
     pad_start = min(text_context_length, max_end + 1)
     if pad_start < text_context_length:
         pad_mask[pad_start:] = True
->>>>>>> df35c24f
     allow = allow | pad_mask.view(1, 1, text_context_length)
 
     bias = torch.zeros(batch, latent_frames * spatial_tokens, text_context_length, dtype=dtype, device=device)
